import {assert} from '../../shared/src/asserts.ts';
import {
<<<<<<< HEAD
  makeServerCondition,
=======
  toServerCondition,
>>>>>>> 1787f1c4
  toStaticParam,
  type Condition,
  type Parameter,
} from '../../zero-protocol/src/ast.ts';
import {AuthQuery} from '../../zql/src/query/auth-query.ts';
import type {ExpressionBuilder} from '../../zql/src/query/expression.ts';
import {staticParam} from '../../zql/src/query/query-impl.ts';
import type {Query} from '../../zql/src/query/query.ts';
import type {Schema} from './builder/schema-builder.ts';
import type {
  AssetPermissions as CompiledAssetPermissions,
  PermissionsConfig as CompiledPermissionsConfig,
} from './compiled-permissions.ts';

export const ANYONE_CAN = undefined;
export const NOBODY_CAN = [];
export type Anchor = 'authData' | 'preMutationRow';

export type Queries<TSchema extends Schema> = {
  [K in keyof TSchema['tables']]: Query<Schema, K & string>;
};

export type PermissionRule<
  TAuthDataShape,
  TSchema extends Schema,
  TTable extends keyof TSchema['tables'] & string,
> = (
  authData: TAuthDataShape,
  eb: ExpressionBuilder<TSchema, TTable>,
) => Condition;

export type AssetPermissions<
  TAuthDataShape,
  TSchema extends Schema,
  TTable extends keyof TSchema['tables'] & string,
> = {
  // Why an array of rules?: https://github.com/rocicorp/mono/pull/3184/files#r1869680716
  select?: PermissionRule<TAuthDataShape, TSchema, TTable>[] | undefined;
  insert?: PermissionRule<TAuthDataShape, TSchema, TTable>[] | undefined;
  update?:
    | {
        preMutation?: PermissionRule<TAuthDataShape, TSchema, TTable>[];
        postMutation?: PermissionRule<TAuthDataShape, TSchema, TTable>[];
      }
    | undefined;
  delete?: PermissionRule<TAuthDataShape, TSchema, TTable>[] | undefined;
};

export type PermissionsConfig<TAuthDataShape, TSchema extends Schema> = {
  [K in keyof TSchema['tables']]?: {
    row?: AssetPermissions<TAuthDataShape, TSchema, K & string> | undefined;
    cell?:
      | {
          [C in keyof TSchema['tables'][K]['columns']]?: Omit<
            AssetPermissions<TAuthDataShape, TSchema, K & string>,
            'cell'
          >;
        }
      | undefined;
  };
};

export async function definePermissions<TAuthDataShape, TSchema extends Schema>(
  schema: TSchema,
  definer: () =>
    | Promise<PermissionsConfig<TAuthDataShape, TSchema>>
    | PermissionsConfig<TAuthDataShape, TSchema>,
): Promise<CompiledPermissionsConfig | undefined> {
  const expressionBuilders = {} as Record<
    string,
    ExpressionBuilder<Schema, string>
  >;
  for (const name of Object.keys(schema.tables)) {
    expressionBuilders[name] = new AuthQuery(schema, name).expressionBuilder();
  }

  const config = await definer();
  return compilePermissions(schema, config, expressionBuilders);
}

function compilePermissions<TAuthDataShape, TSchema extends Schema>(
  schema: TSchema,
  authz: PermissionsConfig<TAuthDataShape, TSchema> | undefined,
  expressionBuilders: Record<string, ExpressionBuilder<Schema, string>>,
): CompiledPermissionsConfig | undefined {
  if (!authz) {
    return undefined;
  }
  const ret: CompiledPermissionsConfig = {};
  for (const [tableName, tableConfig] of Object.entries(authz)) {
    const serverName = schema.tables[tableName].serverName ?? tableName;
    ret[serverName] = {
      row: compileRowConfig(
        schema,
        tableName,
        tableConfig.row,
        expressionBuilders[tableName],
      ),
      cell: compileCellConfig(
        schema,
        tableName,
        tableConfig.cell,
        expressionBuilders[tableName],
      ),
    };
  }

  return ret;
}

function compileRowConfig<
  TAuthDataShape,
  TSchema extends Schema,
  TTable extends keyof TSchema['tables'] & string,
>(
  schema: TSchema,
  tableName: TTable,
  rowRules: AssetPermissions<TAuthDataShape, TSchema, TTable> | undefined,
  expressionBuilder: ExpressionBuilder<TSchema, TTable>,
): CompiledAssetPermissions | undefined {
  if (!rowRules) {
    return undefined;
  }
  return {
    select: compileRules(schema, tableName, rowRules.select, expressionBuilder),
    insert: compileRules(schema, tableName, rowRules.insert, expressionBuilder),
    update: {
      preMutation: compileRules(
        schema,
        tableName,
        rowRules.update?.preMutation,
        expressionBuilder,
      ),
      postMutation: compileRules(
        schema,
        tableName,
        rowRules.update?.postMutation,
        expressionBuilder,
      ),
    },
    delete: compileRules(schema, tableName, rowRules.delete, expressionBuilder),
  };
}

/**
 * What is this "allow" and why are permissions policies an array of rules?
 *
 * Please read: https://github.com/rocicorp/mono/pull/3184/files#r1869680716
 */
function compileRules<
  TAuthDataShape,
  TSchema extends Schema,
  TTable extends keyof TSchema['tables'] & string,
>(
  schema: TSchema,
  tableName: TTable,
  rules: PermissionRule<TAuthDataShape, TSchema, TTable>[] | undefined,
  expressionBuilder: ExpressionBuilder<TSchema, TTable>,
): ['allow', Condition][] | undefined {
  if (!rules) {
    return undefined;
  }

  return rules.map(rule => {
    const cond = rule(authDataRef as TAuthDataShape, expressionBuilder);
    return [
      'allow',
<<<<<<< HEAD
      makeServerCondition(cond, tableName, schema.tables),
=======
      toServerCondition(cond, tableName, schema.tables),
>>>>>>> 1787f1c4
    ] as const;
  });
}

function compileCellConfig<
  TAuthDataShape,
  TSchema extends Schema,
  TTable extends keyof TSchema['tables'] & string,
>(
  schema: TSchema,
  tableName: TTable,
  cellRules:
    | Record<string, AssetPermissions<TAuthDataShape, TSchema, TTable>>
    | undefined,
  expressionBuilder: ExpressionBuilder<TSchema, TTable>,
): Record<string, CompiledAssetPermissions> | undefined {
  if (!cellRules) {
    return undefined;
  }
  const ret: Record<string, CompiledAssetPermissions> = {};
  for (const [columnName, rules] of Object.entries(cellRules)) {
    ret[columnName] = {
      select: compileRules(schema, tableName, rules.select, expressionBuilder),
      insert: compileRules(schema, tableName, rules.insert, expressionBuilder),
      update: {
        preMutation: compileRules(
          schema,
          tableName,
          rules.update?.preMutation,
          expressionBuilder,
        ),
        postMutation: compileRules(
          schema,
          tableName,
          rules.update?.postMutation,
          expressionBuilder,
        ),
      },
      delete: compileRules(schema, tableName, rules.delete, expressionBuilder),
    };
  }
  return ret;
}

class CallTracker {
  readonly #anchor: Anchor;
  readonly #path: string[];
  constructor(anchor: Anchor, path: string[]) {
    this.#anchor = anchor;
    this.#path = path;
  }

  get(target: {[toStaticParam]: () => Parameter}, prop: string | symbol) {
    if (prop === toStaticParam) {
      return target[toStaticParam];
    }
    assert(typeof prop === 'string');
    const path = [...this.#path, prop];
    return new Proxy(
      {
        [toStaticParam]: () => staticParam(this.#anchor, path),
      },
      new CallTracker(this.#anchor, path),
    );
  }
}

function baseTracker(anchor: Anchor) {
  return new Proxy(
    {
      [toStaticParam]: () => {
        throw new Error('no JWT field specified');
      },
    },
    new CallTracker(anchor, []),
  );
}

export const authDataRef = baseTracker('authData');
export const preMutationRowRef = baseTracker('preMutationRow');<|MERGE_RESOLUTION|>--- conflicted
+++ resolved
@@ -1,10 +1,6 @@
 import {assert} from '../../shared/src/asserts.ts';
 import {
-<<<<<<< HEAD
-  makeServerCondition,
-=======
   toServerCondition,
->>>>>>> 1787f1c4
   toStaticParam,
   type Condition,
   type Parameter,
@@ -172,11 +168,7 @@
     const cond = rule(authDataRef as TAuthDataShape, expressionBuilder);
     return [
       'allow',
-<<<<<<< HEAD
-      makeServerCondition(cond, tableName, schema.tables),
-=======
       toServerCondition(cond, tableName, schema.tables),
->>>>>>> 1787f1c4
     ] as const;
   });
 }
