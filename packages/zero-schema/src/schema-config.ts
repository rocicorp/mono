--- conflicted
+++ resolved
@@ -1,8 +1,11 @@
 import * as v from '../../shared/src/valita.js';
 import {compoundKeySchema} from '../../zero-protocol/src/ast.js';
 import {primaryKeySchema} from '../../zero-protocol/src/primary-key.js';
-<<<<<<< HEAD
 import {type PermissionsConfig} from './compiled-permissions.js';
+import type {
+  DecycledNormalizedSchema,
+  NormalizedSchema,
+} from './normalized-schema.js';
 import type {Schema} from './schema.js';
 import type {
   FieldRelationship,
@@ -11,13 +14,6 @@
   TableSchema,
   ValueType,
 } from './table-schema.js';
-=======
-import type {TableSchema} from './table-schema.js';
-import type {
-  DecycledNormalizedSchema,
-  NormalizedSchema,
-} from './normalized-schema.js';
->>>>>>> c4f5e647
 
 export type SchemaConfig = {
   schema: Schema;
