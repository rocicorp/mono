--- conflicted
+++ resolved
@@ -190,22 +190,8 @@
   };
 }
 
-<<<<<<< HEAD
-type NormalizedJunctionRelationship = {
-  source: CompoundKey;
-  junction: {
-    sourceField: CompoundKey;
-    destField: CompoundKey;
-    schema: NormalizedTableSchema;
-  };
-  dest: {
-    field: CompoundKey;
-    schema: NormalizedTableSchema;
-  };
-=======
 type NormalizedJunctionRelationship = NormalizedFieldRelationship & {
   junction: NormalizedFieldRelationship;
->>>>>>> 52a7107d
 };
 
 function normalizeJunctionRelationship(
