import type {PrimaryKey} from '../../zero-protocol/src/primary-key.js';

export type ValueType = 'string' | 'number' | 'boolean' | 'null' | 'json';

/**
 * `related` calls need to know what the available relationships are.
 * The `schema` type encodes this information.
 */
export type SchemaValue = {
  type: ValueType;
  optional?: boolean;
};

export type SourceOrTableSchema = {
  readonly tableName: string;
  readonly primaryKey: PrimaryKey;
  readonly columns: Record<string, SchemaValue>;
};

export type TableSchema = SourceOrTableSchema & {
  readonly relationships: {readonly [name: string]: Relationship};
};

export function createTableSchema<const T extends TableSchema>(schema: T) {
  return schema as T;
}

export type TableSchemaToRow<T extends TableSchema> = {
  [K in keyof T['columns']]: SchemaValueToTSType<T['columns'][K]>;
};

/**
 * For some reason this needs to be separated out from SchemaValueToTSType in
 * order for intellisense to show `boolean`. If this gets folded into
 * SchemaValueToTSType, intellisense will show
 * SchemaValueToTSType<{type: "boolean"}> instead.
 */
type BaseType<T extends SchemaValue> = T extends {type: 'string'}
  ? string
  : T extends {type: 'number'}
  ? number
  : T extends {type: 'boolean'}
  ? boolean
  : T extends {type: 'null'}
  ? null
  : T extends {type: 'json'}
  ? // In schema-v2, the user will be able to specify the TS type that
    // the JSON should match and `any`` will no
    // longer be used here.
    // ReadOnlyJSONValue is not used as it causes
    // infinite depth errors to pop up for users of our APIs.
    // eslint-disable-next-line @typescript-eslint/no-explicit-any
    any
  : never;

/**
 * Given a schema value, return the TypeScript type.
 *
 * This allows us to create the correct return type for a
 * query that has a selection.
 */
export type SchemaValueToTSType<T extends SchemaValue> = T extends {
  optional: true;
}
  ? BaseType<T> | null
  : BaseType<T>;

export type Supertype<TSchemas extends TableSchema[]> = {
  tableName: TSchemas[number]['tableName'];
  primaryKey: TSchemas[number]['primaryKey'];
  columns: {
    [K in keyof TSchemas[number]['columns']]: TSchemas[number]['columns'][K];
  };
  relationships: {
    [K in keyof TSchemas[number]['relationships']]: TSchemas[number]['relationships'][K];
  };
};

/**
 * A schema might have a relationship to itself.
 * Given we cannot reference a variable in the same statement we initialize
 * the variable, we allow use of a function to get around this.
 */
type Lazy<T> = T | (() => T);

export type Relationship =
  | FieldRelationship<TableSchema, TableSchema>
  | JunctionRelationship<TableSchema, TableSchema, TableSchema>;

type AtLeastOne<T> = readonly [T, ...T[]];

type FieldName<TSchema extends TableSchema> = AtLeastOne<
  keyof TSchema['columns']
>;

/**
 * A relationship between two entities where
 * that relationship is defined via fields on both entities.
 */
export type FieldRelationship<
  TSourceSchema extends TableSchema,
  TDestSchema extends TableSchema,
> = {
  source: FieldName<TSourceSchema>;
  dest: {
<<<<<<< HEAD
    field: FieldName<TDestSchema>;
    schema: TDestSchema | Lazy<TDestSchema>;
=======
    field: keyof TDestSchema['columns'];
    schema: Lazy<TDestSchema>;
>>>>>>> 52a7107d
  };
};

/**
 * A relationship between two entities where
 * that relationship is defined via a junction table.
 */
export type JunctionRelationship<
  TSourceSchema extends TableSchema,
  TJunctionSchema extends TableSchema,
  TDestSchema extends TableSchema,
<<<<<<< HEAD
> = {
  source: FieldName<TSourceSchema>;
  junction: {
    sourceField: FieldName<TJunctionSchema>;
    destField: FieldName<TJunctionSchema>;
    schema: TDestSchema | Lazy<TJunctionSchema>;
  };
  dest: {
    field: FieldName<TDestSchema>;
    schema: TDestSchema | Lazy<TJunctionSchema>;
  };
=======
> = FieldRelationship<TSourceSchema, TDestSchema> & {
  junction: FieldRelationship<TJunctionSchema, TJunctionSchema>;
>>>>>>> 52a7107d
};

export function isFieldRelationship(
  relationship: Relationship,
): relationship is FieldRelationship<TableSchema, TableSchema> {
  return (
    (
      relationship as JunctionRelationship<
        TableSchema,
        TableSchema,
        TableSchema
      >
    ).junction === undefined
  );
}

export function isJunctionRelationship(
  relationship: Relationship,
): relationship is JunctionRelationship<TableSchema, TableSchema, TableSchema> {
  return !isFieldRelationship(relationship);
}

/**
 * Calling `related` on `Query` returns a new Query
 * since `related` moves through the relationship. This function takes
 * 1. A schema
 * 2. A relationship name
 * and returns the schema of the entity at the other end of the
 * relationship.
 */
export type PullSchemaForRelationship<
  TSchema extends TableSchema,
  TRelationship extends keyof TSchema['relationships'],
> = TSchema['relationships'][TRelationship] extends FieldRelationship<
  TableSchema,
  infer TSchema
>
  ? TSchema
  : TSchema['relationships'][TRelationship] extends JunctionRelationship<
      TableSchema,
      TableSchema,
      infer TSchema
    >
  ? TSchema
  : never;<|MERGE_RESOLUTION|>--- conflicted
+++ resolved
@@ -103,13 +103,8 @@
 > = {
   source: FieldName<TSourceSchema>;
   dest: {
-<<<<<<< HEAD
     field: FieldName<TDestSchema>;
-    schema: TDestSchema | Lazy<TDestSchema>;
-=======
-    field: keyof TDestSchema['columns'];
     schema: Lazy<TDestSchema>;
->>>>>>> 52a7107d
   };
 };
 
@@ -121,22 +116,8 @@
   TSourceSchema extends TableSchema,
   TJunctionSchema extends TableSchema,
   TDestSchema extends TableSchema,
-<<<<<<< HEAD
-> = {
-  source: FieldName<TSourceSchema>;
-  junction: {
-    sourceField: FieldName<TJunctionSchema>;
-    destField: FieldName<TJunctionSchema>;
-    schema: TDestSchema | Lazy<TJunctionSchema>;
-  };
-  dest: {
-    field: FieldName<TDestSchema>;
-    schema: TDestSchema | Lazy<TJunctionSchema>;
-  };
-=======
 > = FieldRelationship<TSourceSchema, TDestSchema> & {
   junction: FieldRelationship<TJunctionSchema, TJunctionSchema>;
->>>>>>> 52a7107d
 };
 
 export function isFieldRelationship(
