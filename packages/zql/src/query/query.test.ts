/* eslint-disable @typescript-eslint/no-floating-promises */
/* eslint-disable @typescript-eslint/ban-types */
import {describe, expectTypeOf, test} from 'vitest';
import type {ReadonlyJSONValue} from '../../../shared/src/json.ts';
import {toStaticParam} from '../../../zero-protocol/src/ast.ts';
import {relationships} from '../../../zero-schema/src/builder/relationship-builder.ts';
import {createSchema} from '../../../zero-schema/src/builder/schema-builder.ts';
import {
  boolean,
  enumeration,
  json,
  number,
  string,
  table,
} from '../../../zero-schema/src/builder/table-builder.ts';
import {staticParam} from '../../../zero-schema/src/permissions.ts';
import {
  type Opaque,
  type TableSchema,
} from '../../../zero-schema/src/table-schema.ts';
import type {Schema as ZeroSchema} from '../../../zero-types/src/schema.ts';
import type {ExpressionFactory} from './expression.ts';
<<<<<<< HEAD
import {type Query, type Row} from './query.ts';
=======
import {staticParam} from './query-impl.ts';
import {
  type Query,
  type QueryResultType,
  type QueryRowType,
  type Row,
} from './query.ts';
>>>>>>> 6c27d88c

const mockQuery = {
  select() {
    return this;
  },
  materialize() {
    return {
      get() {
        return this;
      },
    };
  },
  sub() {
    return this;
  },
  related() {
    return this;
  },
  where() {
    return this;
  },
  start() {
    return this;
  },
  one() {
    return this;
  },
  run() {
    return this;
  },
};

type Timestamp = Opaque<number>;
type IdOf<T> = Opaque<string, T>;

function timestamp(n: number): Timestamp {
  return n as Timestamp;
}

const testSchema = table('test')
  .columns({
    s: string(),
    b: boolean(),
    n: number(),
  })
  .primaryKey('s');

const testSchemaWithNulls = table('testWithNulls')
  .columns({
    n: number(),
    s: string().optional(),
  })
  .primaryKey('n');

const schemaWithEnums = table('testWithEnums')
  .columns({
    s: string(),
    e: enumeration<'open' | 'closed'>(),
  })
  .primaryKey('s');

const schemaWithEnumsRelationships = relationships(
  schemaWithEnums,
  ({many}) => ({
    self: many({
      sourceField: ['s'],
      destField: ['s'],
      destSchema: schemaWithEnums,
    }),
  }),
);

const schemaWithAdvancedTypes = table('schemaWithAdvancedTypes')
  .columns({
    s: string(),
    n: number<Timestamp>(),
    b: boolean(),
    j: json<{foo: string; bar: boolean}>(),
    e: enumeration<'open' | 'closed'>(),
    otherId: string<IdOf<(typeof schemaWithEnums)['schema']>>(),
  })
  .primaryKey('s');

const withAdvancedTypesRelationships = relationships(
  schemaWithAdvancedTypes,
  connect => ({
    self: connect.many({
      sourceField: ['s'],
      destField: ['s'],
      destSchema: schemaWithAdvancedTypes,
    }),
  }),
);

const schemaWithJson = table('testWithJson')
  .columns({
    a: string(),
    j: json(),
    maybeJ: json().optional(),
  })
  .primaryKey('a');

const schemaWithArray = table('testWithArray')
  .columns({
    id: string(),

    arrayOfNumber: json<number[]>(),
    arrayOfString: json<string[]>(),
    arrayOfBoolean: json<boolean[]>(),

    optionalArrayOfNumber: json<number[]>().optional(),
    optionalArrayOfString: json<string[]>().optional(),
    optionalArrayOfBoolean: json<boolean[]>().optional(),
  })
  .primaryKey('id');

const testWithRelationships = table('testWithRelationships')
  .columns({
    s: string(),
    a: string(),
    b: boolean(),
  })
  .primaryKey('s');

const testWithRelationshipsRelationships = relationships(
  testWithRelationships,
  connect => ({
    test: connect.many({
      sourceField: ['s'],
      destField: ['s'],
      destSchema: testSchema,
    }),
  }),
);

const testWithMoreRelationships = table('testWithMoreRelationships')
  .columns({
    s: string(),
    a: string(),
    b: boolean(),
  })
  .primaryKey('s');

const testWithMoreRelationshipsRelationships = relationships(
  testWithMoreRelationships,
  connect => ({
    testWithRelationships: connect.many({
      sourceField: ['a'],
      destField: ['a'],
      destSchema: testWithRelationships,
    }),
    test: connect.many({
      sourceField: ['s'],
      destField: ['s'],
      destSchema: testSchema,
    }),
    self: connect.many({
      sourceField: ['s'],
      destField: ['s'],
      destSchema: testWithMoreRelationships,
    }),
  }),
);

const testWithOneRelationships = table('testWithOneRelationships')
  .columns({
    s: string(),
    a: string(),
    b: boolean(),
  })
  .primaryKey('s');

const testWithOneRelationshipsRelationships = relationships(
  testWithOneRelationships,
  connect => ({
    testWithRelationships: connect.one({
      sourceField: ['a'],
      destField: ['a'],
      destSchema: testWithRelationships,
    }),
  }),
);

const schema = createSchema({
  tables: [
    testSchema,
    testSchemaWithNulls,
    schemaWithEnums,
    schemaWithJson,
    schemaWithArray,
    schemaWithAdvancedTypes,
    testWithRelationships,
    testWithMoreRelationships,
    testWithOneRelationships,
  ],
  relationships: [
    testWithRelationshipsRelationships,
    testWithMoreRelationshipsRelationships,
    withAdvancedTypesRelationships,
    schemaWithEnumsRelationships,
    testWithOneRelationshipsRelationships,
  ],
});

type Schema = typeof schema;
type SchemaWithEnums = Schema['tables']['testWithEnums'];
type TestSchemaWithMoreRelationships =
  Schema['tables']['testWithMoreRelationships'];
type TestSchema = Schema['tables']['test'];

describe('types', () => {
  test('Row helper shape for table schemas', () => {
    type TestRow = Row<typeof schema.tables.test>;

    expectTypeOf<TestRow>().toEqualTypeOf<{
      readonly s: string;
      readonly b: boolean;
      readonly n: number;
    }>();

    type NullableRow = Row<typeof schema.tables.testWithNulls>;
    expectTypeOf<NullableRow>().toEqualTypeOf<{
      readonly n: number;
      readonly s: string | null;
    }>();
  });

  test('Row helper shape for queries and query factories', () => {
    type BaseQuery = Query<Schema, 'test'>;
    expectTypeOf<Row<BaseQuery>>().toEqualTypeOf<{
      readonly s: string;
      readonly b: boolean;
      readonly n: number;
    }>();

    type OneQuery = ReturnType<BaseQuery['one']>;
    expectTypeOf<Row<OneQuery>>().toEqualTypeOf<
      | {
          readonly s: string;
          readonly b: boolean;
          readonly n: number;
        }
      | undefined
    >();

    type QueryFactory = (limit?: number) => Query<Schema, 'test'>;
    type FactoryRow = Row<QueryFactory>;
    expectTypeOf<FactoryRow>().toEqualTypeOf<Row<BaseQuery>>();
  });

  test('QueryRowType extracts return types', () => {
    type TableQuery = Query<Schema, 'test'>;
    type TableQueryRow = QueryRowType<TableQuery>;
    expectTypeOf<TableQueryRow>().toEqualTypeOf<{
      readonly s: string;
      readonly b: boolean;
      readonly n: number;
    }>();

    type OneQuery = ReturnType<TableQuery['one']>;
    expectTypeOf<QueryRowType<OneQuery>>().toEqualTypeOf<
      | {
          readonly s: string;
          readonly b: boolean;
          readonly n: number;
        }
      | undefined
    >();

    type RelatedQuery = ReturnType<TableQuery['related']>;
    expectTypeOf<QueryRowType<RelatedQuery>>().toMatchTypeOf<
      QueryRowType<TableQuery>
    >();

    const baseQuery = mockQuery as unknown as TableQuery;
    expectTypeOf<QueryRowType<typeof baseQuery>>().toEqualTypeOf<
      QueryRowType<TableQuery>
    >();
  });

  test('QueryResultType builds human readable arrays', () => {
    type TableQuery = Query<Schema, 'test'>;

    expectTypeOf<QueryResultType<TableQuery>>().toEqualTypeOf<
      {
        readonly s: string;
        readonly b: boolean;
        readonly n: number;
      }[]
    >();

    type OneQuery = ReturnType<TableQuery['one']>;
    expectTypeOf<QueryResultType<OneQuery>>().toEqualTypeOf<
      | {
          readonly s: string;
          readonly b: boolean;
          readonly n: number;
        }
      | undefined
    >();
  });

  test('simple select', () => {
    const query = mockQuery as unknown as Query<Schema, 'test'>;

    // no select? All fields are returned.
    expectTypeOf(query.materialize().data).toMatchTypeOf<
      ReadonlyArray<Row<typeof schema.tables.test>>
    >();
  });

  test('simple select with enums', () => {
    const query = mockQuery as unknown as Query<Schema, 'testWithEnums'>;
    expectTypeOf(query.run()).toExtend<
      Promise<
        ReadonlyArray<{
          s: string;
          e: 'open' | 'closed';
        }>
      >
    >();

    const q2 = mockQuery as unknown as Query<Schema, 'schemaWithAdvancedTypes'>;
    q2.where('e', '=', 'open');
    // @ts-expect-error - invalid enum value
    q2.where('e', 'bogus');
    expectTypeOf(q2.run()).toMatchTypeOf<
      Promise<
        ReadonlyArray<{
          s: string;
          n: Timestamp;
          b: boolean;
          j: {foo: string; bar: boolean};
          e: 'open' | 'closed';
          otherId: IdOf<Schema['tables']['testWithEnums']>;
        }>
      >
    >();

    // @ts-expect-error - 'foo' is not an id of `SchemaWithEnums`
    q2.where('otherId', '=', 'foo');

    // @ts-expect-error - 42 is not a timestamp
    q2.where('n', '>', 42);

    q2.where('n', '>', timestamp(42));
  });

  test('related with advanced types', () => {
    const query = mockQuery as unknown as Query<
      Schema,
      'schemaWithAdvancedTypes'
    >;

    const query2 = query.related('self');
    expectTypeOf(query2.run()).toMatchTypeOf<
      Promise<
        ReadonlyArray<{
          s: string;
          n: Timestamp;
          b: boolean;
          j: {foo: string; bar: boolean};
          e: 'open' | 'closed';
          otherId: IdOf<Schema['tables']['testWithEnums']>;
          self: ReadonlyArray<{
            s: string;
            n: Timestamp;
            b: boolean;
            j: {foo: string; bar: boolean};
            e: 'open' | 'closed';
            otherId: IdOf<Schema['tables']['testWithEnums']>;
          }>;
        }>
      >
    >();

    // @ts-expect-error - missing enum value
    query2.related('self', sq => sq.where('e', 'bogus'));
    query2.related('self', sq => sq.where('e', 'open'));
    query2.related('self', sq =>
      sq.related('self', sq => sq.where('e', 'open')),
    );
  });

  test('related', () => {
    const query = mockQuery as unknown as Query<
      Schema,
      'testWithRelationships'
    >;

    // @ts-expect-error - cannot traverse a relationship that does not exist
    query.related('doesNotExist', q => q);

    const query2 = query.related('test');

    expectTypeOf(query2.materialize().data).toMatchTypeOf<
      ReadonlyArray<
        Row<Schema['tables']['testWithMoreRelationships']> & {
          test: ReadonlyArray<Row<Schema['tables']['test']>>;
        }
      >
    >();

    // Many calls to related builds up the related object.
    const query3 = mockQuery as unknown as Query<
      Schema,
      'testWithMoreRelationships'
    >;
    const t = query3
      .related('self')
      .related('testWithRelationships')
      .related('test')
      .materialize().data;
    expectTypeOf(t).toMatchTypeOf<
      ReadonlyArray<{
        a: string;
        self: ReadonlyArray<{
          s: string;
        }>;
        testWithRelationships: ReadonlyArray<{
          b: boolean;
        }>;
        test: ReadonlyArray<{
          n: number;
        }>;
      }>
    >();
  });

  test('related with enums', () => {
    const query = mockQuery as unknown as Query<Schema, 'testWithEnums'>;

    const query2 = query.related('self');
    expectTypeOf(query2.run()).toMatchTypeOf<
      Promise<
        ReadonlyArray<
          Row<SchemaWithEnums> & {
            self: ReadonlyArray<Row<SchemaWithEnums>>;
          }
        >
      >
    >();
  });

  test('where against enum field', () => {
    const query = mockQuery as unknown as Query<Schema, 'testWithEnums'>;

    query.where('e', '=', 'open');
    query.where('e', '=', 'closed');
    // @ts-expect-error - invalid enum value
    query.where('e', '=', 'bogus');
  });

  test('one', () => {
    const q1 = mockQuery as unknown as Query<Schema, 'test'>;
    expectTypeOf(q1.one().run()).toMatchTypeOf<
      Promise<
        | {
            readonly s: string;
            readonly b: boolean;
            readonly n: number;
          }
        | undefined
      >
    >();

    // eslint-disable-next-line @typescript-eslint/naming-convention
    const q1_1 = mockQuery as unknown as Query<Schema, 'test'>;
    expectTypeOf(q1_1.one().one().materialize().data).toMatchTypeOf<
      | {
          readonly s: string;
          readonly b: boolean;
          readonly n: number;
        }
      | undefined
    >();

    const q2 = mockQuery as unknown as Query<Schema, 'testWithRelationships'>;
    expectTypeOf(q2.related('test').one().materialize().data).toMatchTypeOf<
      | {
          readonly s: string;
          readonly a: string;
          readonly b: boolean;
          readonly test: ReadonlyArray<{
            readonly s: string;
            readonly b: boolean;
            readonly n: number;
          }>;
        }
      | undefined
    >();

    // eslint-disable-next-line @typescript-eslint/naming-convention
    const q2_1 = mockQuery as unknown as Query<Schema, 'testWithRelationships'>;
    expectTypeOf(q2_1.one().related('test').materialize().data).toMatchTypeOf<
      | {
          readonly s: string;
          readonly a: string;
          readonly b: boolean;
          readonly test: ReadonlyArray<{
            readonly s: string;
            readonly b: boolean;
            readonly n: number;
          }>;
        }
      | undefined
    >();

    // eslint-disable-next-line @typescript-eslint/naming-convention
    const q2_2 = mockQuery as unknown as Query<Schema, 'testWithRelationships'>;
    expectTypeOf(
      q2_2.related('test', t => t.one()).materialize().data,
    ).toMatchTypeOf<
      ReadonlyArray<{
        readonly s: string;
        readonly a: string;
        readonly b: boolean;
        readonly test:
          | {
              readonly s: string;
              readonly b: boolean;
              readonly n: number;
            }
          | undefined;
      }>
    >();

    // eslint-disable-next-line @typescript-eslint/naming-convention
    const q2_3 = mockQuery as unknown as Query<Schema, 'testWithRelationships'>;
    expectTypeOf(
      q2_3.related('test', t => t.one().where('b', true)).materialize().data,
    ).toMatchTypeOf<
      ReadonlyArray<{
        readonly s: string;
        readonly a: string;
        readonly b: boolean;
        readonly test:
          | {
              readonly s: string;
              readonly b: boolean;
              readonly n: number;
            }
          | undefined;
      }>
    >();

    const q3 = mockQuery as unknown as Query<
      Schema,
      'testWithMoreRelationships'
    >;
    expectTypeOf(
      q3.related('test').related('self').one().materialize().data,
    ).toMatchTypeOf<
      | {
          readonly s: string;
          readonly a: string;
          readonly b: boolean;
          readonly test: ReadonlyArray<{
            readonly s: string;
            readonly b: boolean;
            readonly n: number;
          }>;
          readonly self: ReadonlyArray<{
            readonly s: string;
            readonly a: string;
            readonly b: boolean;
          }>;
        }
      | undefined
    >();

    // eslint-disable-next-line @typescript-eslint/naming-convention
    const q3_1 = mockQuery as unknown as Query<
      Schema,
      'testWithMoreRelationships'
    >;
    expectTypeOf(
      q3_1
        .related('test', t => t.one())
        .related('self', s => s.one())
        .one()
        .materialize().data,
    ).toMatchTypeOf<
      | {
          readonly s: string;
          readonly a: string;
          readonly b: boolean;
          readonly test:
            | {
                readonly s: string;
                readonly b: boolean;
                readonly n: number;
              }
            | undefined;
          readonly self:
            | {
                readonly s: string;
                readonly a: string;
                readonly b: boolean;
              }
            | undefined;
        }
      | undefined
    >();
  });

  test('related in subquery position', () => {
    const query = mockQuery as unknown as Query<
      Schema,
      'testWithMoreRelationships'
    >;

    const query2 = query.related('self', query => query.related('test'));

    expectTypeOf(query2.materialize().data).toMatchTypeOf<
      ReadonlyArray<
        Row<TestSchemaWithMoreRelationships> & {
          self: ReadonlyArray<
            Row<TestSchemaWithMoreRelationships> & {
              test: ReadonlyArray<Row<TestSchema>>;
            }
          >;
        }
      >
    >;
  });

  test('where', () => {
    const query = mockQuery as unknown as Query<Schema, 'test'>;

    const query2 = query.where('s', '=', 'foo');
    expectTypeOf(query2.materialize().data).toMatchTypeOf<ReadonlyArray<{}>>();

    // @ts-expect-error - cannot use a field that does not exist
    query.where('doesNotExist', '=', 'foo');
    // @ts-expect-error - value and field types must match
    query.where('b', '=', 'false');

    expectTypeOf(query.where('b', '=', true).materialize().data).toMatchTypeOf<
      ReadonlyArray<Row<TestSchema>>
    >();
  });

  test('where-parameters', () => {
    const query = mockQuery as unknown as Query<Schema, 'test'>;

    query.where('s', '=', {
      [toStaticParam]: () => staticParam('authData', 'aud'),
    });

    const p = {
      [toStaticParam]: () => staticParam('authData', 'aud'),
    };
    query.where('b', '=', p);
  });

  test('where-optional-op', () => {
    const query = mockQuery as unknown as Query<Schema, 'test'>;

    const query2 = query.where('s', 'foo');
    expectTypeOf(query2.materialize().data).toMatchTypeOf<ReadonlyArray<{}>>();

    // @ts-expect-error - cannot use a field that does not exist
    query.where('doesNotExist', 'foo');
    // @ts-expect-error - value and field types must match
    query.where('b', 'false');

    expectTypeOf(query.where('b', true).materialize().data).toMatchTypeOf<
      ReadonlyArray<Row<TestSchema>>
    >();
  });

  test('where-in', () => {
    const query = mockQuery as unknown as Query<Schema, 'test'>;

    // @ts-expect-error - `IN` must take an array!
    query.where('s', 'IN', 'foo');

    query.where('s', 'IN', ['foo', 'bar']);
  });

  test('where-null', () => {
    const q1 = mockQuery as unknown as Query<Schema, 'test'>;

    // @ts-expect-error - cannot compare with null
    q1.where('s', '=', null);
    // @ts-expect-error - cannot compare with null
    q1.where('s', null);

    // @ts-expect-error - cannot compare with undefined
    q1.where('s', '=', undefined);
    // @ts-expect-error - cannot compare with undefined
    q1.where('s', undefined);

    // @ts-expect-error - IN cannot compare with null.
    q1.where('s', 'IN', [null]);
    // @ts-expect-error - IN cannot compare with undefined.
    q1.where('s', 'IN', [undefined]);

    // IS and IS NOT can always compare with null
    q1.where('s', 'IS', null);
    q1.where('s', 'IS NOT', null);

    // @ts-expect-error - IS cannot compare with undefined
    q1.where('s', 'IS', undefined);
    // @ts-expect-error - same with IS NOT
    q1.where('s', 'IS NOT', undefined);

    const q2 = mockQuery as unknown as Query<Schema, 'testWithNulls'>;

    // @ts-expect-error - = cannot be used with null, must use IS
    q2.where('s', null);
    // @ts-expect-error - = cannot be used with null, must use IS
    q2.where('s', '=', null);
    // @ts-expect-error - = cannot be used with undefined, must use IS
    q2.where('s', undefined);
    // @ts-expect-error - = cannot be used with undefined, must use IS
    q2.where('s', '=', undefined);

    q2.where('s', 'IS', null);
    q2.where('s', 'IS NOT', null);

    // @ts-expect-error - IS cannot compare with undefined, even when field is
    // optional.
    q2.where('s', 'IS', undefined);
    // @ts-expect-error - Same with IS NOT
    q2.where('s', 'IS NOT', undefined);
  });

  test('start', () => {
    const query = mockQuery as unknown as Query<Schema, 'test'>;
    const query2 = query.start({b: true, s: 'foo'});
    expectTypeOf(query2.materialize().data).toMatchTypeOf<ReadonlyArray<{}>>();
    const query3 = query.start({b: true, s: 'foo'}, {inclusive: true});
    expectTypeOf(query3.materialize().data).toMatchTypeOf<ReadonlyArray<{}>>();
  });
});

describe('schema structure', () => {
  test('dag', () => {
    const comment = table('comment')
      .columns({
        id: string(),
        issueId: string(),
        text: string(),
      })
      .primaryKey('id');

    const issue = table('issue')
      .columns({
        id: string(),
        title: string(),
      })
      .primaryKey('id');

    const issueRelationships = relationships(issue, connect => ({
      comments: connect.many({
        sourceField: ['id'],
        destField: ['issueId'],
        destSchema: comment,
      }),
    }));

    const schema = createSchema({
      tables: [comment, issue],
      relationships: [issueRelationships],
    });

    takeSchema(schema.tables.issue);
  });

  test('cycle', () => {
    const comment = table('comment')
      .columns({
        id: string(),
        issueId: string(),
        text: string(),
      })
      .primaryKey('id');

    const issue = table('issue')
      .columns({
        id: string(),
        title: string(),
        parentId: string(),
      })
      .primaryKey('id');

    const commentRelationships = relationships(comment, connect => ({
      issue: connect.many({
        sourceField: ['issueId'],
        destField: ['id'],
        destSchema: issue,
      }),
    }));

    const issueRelationships = relationships(issue, connect => ({
      comments: connect.many({
        sourceField: ['id'],
        destField: ['issueId'],
        destSchema: comment,
      }),
      parent: connect.many({
        sourceField: ['parentId'],
        destField: ['id'],
        destSchema: issue,
      }),
    }));

    const schema = createSchema({
      tables: [issue, comment],
      relationships: [issueRelationships, commentRelationships],
    });
    takeSchema(schema.tables.issue);
  });
});

test('complex expressions', () => {
  const query = mockQuery as unknown as Query<Schema, 'test'>;

  query.where(({cmp, or}) =>
    or(cmp('b', '!=', true), cmp('s', 'IN', ['foo', 'bar'])),
  );
  query.where(({cmp}) => cmp('b', '!=', true));

  // @ts-expect-error - boolean compared to string
  query.where(({cmp}) => cmp('b', '!=', 's'));
  // @ts-expect-error - field does not exist
  query.where(({cmp}) => cmp('x', '!=', true));
  // @ts-expect-error - boolean compared to string
  query.where(({cmp, or}) => or(cmp('b', '!=', 's')));
  // @ts-expect-error - field does not exist
  query.where(({cmp, or}) => or(cmp('x', '!=', true)));
  // @ts-expect-error - boolean compared to string
  query.where(({and, cmp}) => and(cmp('b', '!=', 's')));
  // @ts-expect-error - field does not exist
  query.where(({and, cmp}) => and(cmp('x', '!=', true)));
});

test('json type', () => {
  const query = mockQuery as unknown as Query<Schema, 'testWithJson'>;
  const datum = query.one().materialize().data;
  const {data} = query.materialize();

  expectTypeOf(datum).toMatchTypeOf<
    {a: string; j: ReadonlyJSONValue} | undefined
  >();

  expectTypeOf(data).toMatchTypeOf<
    ReadonlyArray<{a: string; j: ReadonlyJSONValue}>
  >();

  // @ts-expect-error - json fields cannot be used in `where` yet
  query.where('j', '=', {foo: 'bar'});
  // @ts-expect-error - json fields cannot be used in cmp yet
  query.where(({cmp}) => cmp('j', '=', {foo: 'bar'}));
});

test('array type', () => {
  const query = mockQuery as unknown as Query<Schema, 'testWithArray'>;
  const datum = query.one().materialize().data;
  const {data} = query.materialize();

  expectTypeOf(datum).toMatchTypeOf<
    | {
        readonly id: string;

        readonly arrayOfNumber: number[];
        readonly arrayOfString: string[];
        readonly arrayOfBoolean: boolean[];

        readonly optionalArrayOfNumber: number[] | null;
        readonly optionalArrayOfString: string[] | null;
        readonly optionalArrayOfBoolean: boolean[] | null;
      }
    | undefined
  >();

  expectTypeOf(data).toMatchTypeOf<
    {
      readonly id: string;

      readonly arrayOfNumber: number[];
      readonly arrayOfString: string[];
      readonly arrayOfBoolean: boolean[];

      readonly optionalArrayOfNumber: number[] | null;
      readonly optionalArrayOfString: string[] | null;
      readonly optionalArrayOfBoolean: boolean[] | null;
    }[]
  >();

  //  @ts-expect-error - Cannot compare json/arrays. Should we allow this... Maybe in a follow up PR?
  query.where('arrayOfNumber', '=', [1, 2]);

  //  @ts-expect-error - Cannot compare json/arrays. Should we allow this... Maybe in a follow up PR?
  query.where(({cmp}) => cmp('arrayOfString', '=', ['a', 'b']));
});

function takeSchema(x: TableSchema) {
  return x;
}

test('custom materialize factory', () => {
  const query = mockQuery as unknown as Query<Schema, 'test'>;
  const x = query.materialize();
  expectTypeOf(x.data).toMatchTypeOf<
    ReadonlyArray<{s: string; b: boolean; n: number}>
  >();

  // This is a pretend factory that unlike ArrayView, which has a `data` property that is an array,
  // has a `dataAsSet` property that is a Set.
  function factory<TSchema extends ZeroSchema, TTable extends string, TReturn>(
    _query: Query<TSchema, TTable, TReturn>,
  ): {
    dataAsSet: Set<TReturn>;
  } {
    return {dataAsSet: new Set()};
  }

  const y = query.materialize(factory);
  expectTypeOf(y.dataAsSet).toMatchTypeOf<
    Set<{s: string; b: boolean; n: number}>
  >();
});

describe('Where expression factory and builder', () => {
  test('does not change the type', () => {
    const query = mockQuery as unknown as Query<Schema, 'test'>;

    const query2 = query.where('n', '>', 42);
    expectTypeOf(query2).toMatchTypeOf(query);

    const query3 = query.where(eb => {
      eb.cmp('b', '=', true);
      eb.cmp('n', '>', 42);
      eb.cmp('s', '=', 'foo');

      // @ts-expect-error - field does not exist
      eb.cmp('no-b', '=', true);

      // @ts-expect-error - boolean compared to string
      eb.cmp('b', '=', 'foo');

      // skipping '='
      eb.cmp('b', true);
      eb.cmp('n', 42);
      return eb.cmp('s', 'foo');
    });

    // Where does not change the type of the query.
    expectTypeOf(query3).toMatchTypeOf(query);
  });

  test('and, or, not, cmp, eb', () => {
    const query = mockQuery as unknown as Query<Schema, 'test'>;

    query.where(({and, cmp, or}) =>
      and(cmp('n', '>', 42), or(cmp('b', true), cmp('s', 'foo'))),
    );
    query.where(({not, cmp}) => not(cmp('n', '>', 42)));

    query.where(({eb}) => eb.cmp('n', '>', 42));

    query.where(({not, cmp}) =>
      not(
        // @ts-expect-error - field does not exist
        cmp('n2', '>', 42),
      ),
    );
  });

  test('exists', () => {
    const query = mockQuery as unknown as Query<
      Schema,
      'testWithMoreRelationships'
    >;

    // can check relationships
    query.where(({exists}) => exists('self'));

    // can check relationships with a subquery
    query.where(({exists}) =>
      exists('testWithRelationships', q => q.where('b', true)),
    );

    // relationships that do not exist are type errors
    query.where(({exists}) =>
      // @ts-expect-error - relationship does not exist
      exists('doesNotExist'),
    );

    // nested existence is not an error
    query.where(({exists}) =>
      exists('self', q =>
        q.where(({exists}) =>
          exists('testWithRelationships', q =>
            q.where(({exists}) => exists('test')),
          ),
        ),
      ),
    );

    query.where(({exists}) =>
      exists('self', q =>
        q.where(({exists}) =>
          exists('testWithRelationships', q =>
            // @ts-expect-error - relationship does not exist
            q.where(({exists}) => exists('bogus')),
          ),
        ),
      ),
    );

    // not exists
    query.where(({not, exists}) => not(exists('self')));
  });

  describe('allow undefined terms', () => {
    test('and', () => {
      const query = mockQuery as unknown as Query<Schema, 'test'>;

      query.where(({and}) => and());
      query.where(({and}) => and(undefined));
      query.where(({and}) => and(undefined, undefined));
      query.where(({and}) => and(undefined, undefined, undefined));
      query.where(({and, cmp}) => and(cmp('n', 1), undefined, cmp('n', 2)));
    });

    test('or', () => {
      const query = mockQuery as unknown as Query<Schema, 'test'>;

      query.where(({or}) => or());
      query.where(({or}) => or(undefined));
      query.where(({or}) => or(undefined, undefined));
      query.where(({or}) => or(undefined, undefined, undefined));
      query.where(({or, cmp}) => or(cmp('n', 1), undefined, cmp('n', 2)));
    });
  });

  test('expression builder append from array', () => {
    const q = mockQuery as unknown as Query<Schema, 'test'>;
    const numbers = [1, 23, 456];
    const f: ExpressionFactory<Schema, 'test'> = b => {
      const exprs = [];
      for (const n of numbers) {
        exprs.push(b.cmp('n', '>', n));
      }
      return b.or(...exprs);
    };
    const q2 = q.where(f);
    expectTypeOf(q2).toMatchTypeOf(q);
  });

  test('expression builder append from object', () => {
    type Entries<T> = {
      [K in keyof T]: [K, T[K]];
    }[keyof T][];

    const q = mockQuery as unknown as Query<Schema, 'test'>;
    const o = {n: 1, s: 'hi', b: true};
    const entries = Object.entries(o) as Entries<typeof o>;
    const f: ExpressionFactory<Schema, 'test'> = b => {
      const exprs = [];
      for (const [n, v] of entries) {
        exprs.push(b.cmp(n, v));
      }
      return b.or(...exprs);
    };
    const q2 = q.where(f);
    expectTypeOf(q2).toMatchTypeOf(q);
  });
});

test('one', async () => {
  const q = mockQuery as unknown as Query<Schema, 'test'>;
  const q1 = q;
  const q2 = q.one();
  expectTypeOf(q2).not.toEqualTypeOf(q1);

  const r1 = await q1.run();
  const r2 = await q2.run();

  expectTypeOf(r1).not.toEqualTypeOf(r2);

  expectTypeOf(r1).toEqualTypeOf<
    {
      readonly s: string;
      readonly b: boolean;
      readonly n: number;
    }[]
  >();

  expectTypeOf(r2).toEqualTypeOf<
    | {
        readonly s: string;
        readonly b: boolean;
        readonly n: number;
      }
    | undefined
  >();
});

test('one in related subquery', async () => {
  const q = mockQuery as unknown as Query<Schema, 'testWithOneRelationships'>;
  const q1 = q.related('testWithRelationships');
  const r1 = await q1.run();

  expectTypeOf(r1).toEqualTypeOf<
    {
      readonly s: string;
      readonly a: string;
      readonly b: boolean;
      readonly testWithRelationships:
        | {
            readonly s: string;
            readonly b: boolean;
            readonly a: string;
          }
        | undefined;
    }[]
  >();
});<|MERGE_RESOLUTION|>--- conflicted
+++ resolved
@@ -20,17 +20,12 @@
 } from '../../../zero-schema/src/table-schema.ts';
 import type {Schema as ZeroSchema} from '../../../zero-types/src/schema.ts';
 import type {ExpressionFactory} from './expression.ts';
-<<<<<<< HEAD
-import {type Query, type Row} from './query.ts';
-=======
-import {staticParam} from './query-impl.ts';
 import {
   type Query,
   type QueryResultType,
   type QueryRowType,
   type Row,
 } from './query.ts';
->>>>>>> 6c27d88c
 
 const mockQuery = {
   select() {
