--- conflicted
+++ resolved
@@ -16,19 +16,14 @@
   type Opaque,
   type TableSchema,
 } from '../../../zero-schema/src/table-schema.ts';
-import type {Schema as ZeroSchema} from '../../../zero-types/src/schema.ts';
 import type {ExpressionFactory} from './expression.ts';
-<<<<<<< HEAD
-import {staticParam} from './query-impl.ts';
-import {type Query, type QueryReturn, type Row} from './query.ts';
-=======
 import {
   type Query,
   type QueryResultType,
+  type QueryReturn,
   type QueryRowType,
   type Row,
 } from './query.ts';
->>>>>>> b14ea8c4
 
 const mockQuery = {
   select() {
