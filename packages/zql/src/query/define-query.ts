--- conflicted
+++ resolved
@@ -231,37 +231,6 @@
   return f;
 }
 
-<<<<<<< HEAD
-/**
- * Wraps a query definition with a query name and context, creating a function that
- * returns a Query with the name and args bound to the instance.
- *
- * @param queryName - The name to assign to the query
- * @param f - The query definition to wrap
- * @param context - The context to pass to the query
- * @returns A function that takes args and returns a Query
- */
-export function wrapCustomQuery<TArgs, Context>(
-  queryName: string,
-  // oxlint-disable-next-line no-explicit-any
-  f: QueryDefinition<any, any, any, any, any, any>,
-  context: Context,
-): (args: TArgs) => AnyQuery {
-  const {validator} = f;
-  const validate = validator
-    ? (args: TArgs) => validateInput(queryName, args, validator, 'query')
-    : (args: TArgs) => args;
-
-  return (args?: TArgs) => {
-    // The args that we send to the server is the args that the user passed in.
-    // This is what gets fed into the validator.
-    const q = f({
-      args: validate(args as TArgs),
-      ctx: context,
-    });
-    return asQueryInternals(q).nameAndArgs(
-      queryName,
-=======
 function createCustomQueryBuilder<
   S extends Schema,
   T extends keyof S['tables'] & string,
@@ -305,7 +274,6 @@
       }),
     ).nameAndArgs(
       name,
->>>>>>> f10233a3
       // TODO(arv): Get rid of the array?
       args === undefined ? [] : [args as unknown as ReadonlyJSONValue],
     );
@@ -393,16 +361,6 @@
  *
  * @example
  * ```ts
-<<<<<<< HEAD
- * const defineQuery = defineQueryWithContextType<MyContext>();
- * const myQuery = defineQuery(
- *   z.string(),
- *   ({ctx, args}) => {
- *     ctx satisfies MyContext;
- *     ...
- *   },
- * );
-=======
  * const builder = createBuilder(schema);
  *
  * // With both Schema and Context types
@@ -413,7 +371,6 @@
  *
  * // With just Context type (Schema inferred)
  * const defineAppQueries = defineQueriesWithType<AppContext>();
->>>>>>> f10233a3
  * ```
  *
  * @typeParam S - The Zero schema type.
@@ -421,37 +378,6 @@
  * @returns A function equivalent to {@link defineQueries} but with types
  *   pre-bound.
  */
-<<<<<<< HEAD
-// TODO(arv): defineQueryWithType and multiple overloads.
-export function defineQueryWithContextType<TContext>(): {
-  <
-    TSchema extends Schema,
-    TTable extends keyof TSchema['tables'] & string,
-    TReturn,
-    TArgs extends ReadonlyJSONValue | undefined,
-  >(
-    queryFn: (options: {
-      args: TArgs;
-      ctx: TContext;
-    }) => Query<TSchema, TTable, TReturn>,
-  ): QueryDefinition<TSchema, TTable, TReturn, TContext, TArgs, TArgs>;
-
-  <
-    TSchema extends Schema,
-    TTable extends keyof TSchema['tables'] & string,
-    TReturn,
-    TInput extends ReadonlyJSONValue | undefined,
-    TOutput extends ReadonlyJSONValue | undefined,
-  >(
-    validator: StandardSchemaV1<TInput, TOutput>,
-    queryFn: (options: {
-      args: TOutput;
-      ctx: TContext;
-    }) => Query<TSchema, TTable, TReturn>,
-  ): QueryDefinition<TSchema, TTable, TReturn, TContext, TInput, TOutput>;
-} {
-  return defineQuery;
-=======
 export function defineQueriesWithType<S extends Schema, C = unknown>(): <
   QD extends QueryDefinitions<S, C>,
 >(
@@ -522,5 +448,4 @@
     throw new Error(`Query not found: ${name}`);
   }
   return v;
->>>>>>> f10233a3
 }