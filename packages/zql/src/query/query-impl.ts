<<<<<<< HEAD
/* eslint-disable @typescript-eslint/no-explicit-any */
=======
/* oxlint-disable @typescript-eslint/no-explicit-any */
>>>>>>> b14ea8c4
import {resolver} from '@rocicorp/resolver';
import {assert} from '../../../shared/src/asserts.ts';
import type {ReadonlyJSONValue} from '../../../shared/src/json.ts';
import {must} from '../../../shared/src/must.ts';
import type {Writable} from '../../../shared/src/writable.ts';
import {
  SUBQ_PREFIX,
  type AST,
  type CompoundKey,
  type Condition,
  type Ordering,
  type Parameter,
  type SimpleOperator,
  type System,
} from '../../../zero-protocol/src/ast.ts';
import type {ErroredQuery} from '../../../zero-protocol/src/custom-queries.ts';
import type {Row as IVMRow} from '../../../zero-protocol/src/data.ts';
import {
  hashOfAST,
  hashOfNameAndArgs,
} from '../../../zero-protocol/src/query-hash.ts';
import type {Schema, TableSchema} from '../../../zero-types/src/schema.ts';
import {buildPipeline} from '../builder/builder.ts';
import {NotImplementedError} from '../error.ts';
import {ArrayView} from '../ivm/array-view.ts';
import {defaultFormat} from '../ivm/default-format.ts';
import type {Input} from '../ivm/operator.ts';
import type {Format, ViewFactory} from '../ivm/view.ts';
import {assertNoNotExists} from './assert-no-not-exists.ts';
import {
  and,
  cmp,
  ExpressionBuilder,
  simplifyCondition,
  type ExpressionFactory,
} from './expression.ts';
import type {CustomQueryID} from './named.ts';
import type {GotCallback, QueryDelegate} from './query-delegate.ts';
import {
  asQueryInternals,
  queryInternalsTag,
  type QueryInternals,
} from './query-internals.ts';
import {
  NoContext,
  type AnyQuery,
  type ExistsOptions,
  type GetFilterType,
  type HumanReadable,
  type MaterializeOptions,
  type PreloadOptions,
  type PullRow,
  type Query,
<<<<<<< HEAD
=======
  type QueryRowType,
  type QueryTable,
>>>>>>> b14ea8c4
  type RunOptions,
} from './query.ts';
import {DEFAULT_PRELOAD_TTL_MS, DEFAULT_TTL_MS, type TTL} from './ttl.ts';
import type {TypedView} from './typed-view.ts';

<<<<<<< HEAD
export function materialize<
  TSchema extends Schema,
  TTable extends keyof TSchema['tables'] & string,
  TReturn,
  TContext,
>(
  query: Query<TSchema, TTable, TReturn, TContext>,
  delegate: QueryDelegate<TContext>,
  factory?: ViewFactory<TSchema, TTable, TReturn, TContext, unknown>,
  options?: MaterializeOptions,
) {
  return materializeImpl(query, delegate, factory, options);
=======
export type AnyQuery = Query<Schema, string, any>;

export function materialize<S extends Schema, T, Q>(
  query: Q,
  delegate: QueryDelegate,
  factoryOrOptions?:
    | ViewFactory<S, QueryTable<Q>, QueryRowType<Q>, T>
    | MaterializeOptions
    | undefined,
  maybeOptions?: MaterializeOptions | undefined,
) {
  if (typeof factoryOrOptions === 'function') {
    return (query as AnyQuery)
      [delegateSymbol](delegate)
      .materialize(factoryOrOptions, maybeOptions?.ttl);
  }
  return (query as AnyQuery)
    [delegateSymbol](delegate)
    .materialize(factoryOrOptions?.ttl);
>>>>>>> b14ea8c4
}

export function preload<
  TSchema extends Schema,
  TTable extends keyof TSchema['tables'] & string,
  TReturn,
  TContext,
>(
  query: Query<TSchema, TTable, TReturn, TContext>,
  delegate: QueryDelegate<TContext>,
  options?: PreloadOptions,
): {
  cleanup: () => void;
  complete: Promise<void>;
} {
  return preloadImpl(query, delegate, options);
}

export function run<
  TSchema extends Schema,
  TTable extends keyof TSchema['tables'] & string,
  TReturn,
  TContext,
>(
  query: Query<TSchema, TTable, TReturn, TContext>,
  delegate: QueryDelegate<TContext>,
  options?: RunOptions,
): Promise<HumanReadable<TReturn>> {
  return runImpl(query, delegate, options);
}

export function newQuery<
  TSchema extends Schema,
  TTable extends keyof TSchema['tables'] & string,
  TReturn = PullRow<TTable, TSchema>,
  TContext = NoContext,
>(
  delegate: QueryDelegate<TContext> | undefined,
  schema: TSchema,
  table: TTable,
): Query<TSchema, TTable, TReturn, TContext> {
  return new QueryImpl(
    delegate,
    schema,
    table,
    {table},
    defaultFormat,
    undefined,
  );
}

<<<<<<< HEAD
export function staticParam(
  anchorClass: 'authData' | 'preMutationRow',
  field: string | string[],
): Parameter {
  return {
    type: 'static',
    anchor: anchorClass,
    // for backwards compatibility
    field: field.length === 1 ? field[0] : field,
  };
}

export const SUBQ_PREFIX = 'zsubq_';

export const defaultFormat = {singular: false, relationships: {}} as const;

// export const newQuerySymbol = Symbol();
=======
export const newQuerySymbol = Symbol();
>>>>>>> b14ea8c4

export abstract class AbstractQuery<
    TSchema extends Schema,
    TTable extends keyof TSchema['tables'] & string,
    TReturn = PullRow<TTable, TSchema>,
    TContext = NoContext,
  >
  implements
    Query<TSchema, TTable, TReturn, TContext>,
    QueryInternals<TSchema, TTable, TReturn, TContext>
{
  readonly [queryInternalsTag] = true;

  readonly #schema: TSchema;
  protected readonly _delegate: QueryDelegate<TContext> | undefined;
  readonly #tableName: TTable;
  readonly _ast: AST;
  readonly format: Format;
  #hash: string = '';
  readonly #system: System;
  readonly #currentJunction: string | undefined;
  readonly customQueryID: CustomQueryID | undefined;

  constructor(
    delegate: QueryDelegate<TContext> | undefined,
    schema: TSchema,
    tableName: TTable,
    ast: AST,
    format: Format,
    system: System,
    customQueryID: CustomQueryID | undefined,
    currentJunction?: string,
  ) {
    this.#schema = schema;
    this._delegate = delegate;
    this.#tableName = tableName;
    this._ast = ast;
    this.format = format;
    this.#system = system;
    this.#currentJunction = currentJunction;
    this.customQueryID = customQueryID;
  }

  // withDelegate(
  //   delegate: QueryDelegate<TContext>,
  // ): Query<TSchema, TTable, TReturn, TContext> {
  //   return this._newQuerySymbol(
  //     delegate,
  //     this.#schema,
  //     this.#tableName,
  //     this._ast,
  //     this.format,
  //     this.customQueryID,
  //     this.#currentJunction,

  //   );
  // }

  withContext(
    _ctx: TContext,
  ): QueryInternals<TSchema, TTable, TReturn, TContext> {
    return this as QueryInternals<TSchema, TTable, TReturn, TContext>;
  }

  nameAndArgs(
    name: string,
    args: ReadonlyArray<ReadonlyJSONValue>,
  ): Query<TSchema, TTable, TReturn, TContext> {
    return this._newQuerySymbol(
      this._delegate,
      this.#schema,
      this.#tableName,
      this._ast,
      this.format,
      {
        name,
        args,
      },
      this.#currentJunction,
    );
  }

  get ast() {
    return this._ast;
  }

  hash(): string {
    if (!this.#hash) {
      this.#hash = hashOfAST(this.#completeAst());
    }
    return this.#hash;
  }

  // TODO(arv): Put this in the delegate?
  protected abstract _newQuerySymbol<
    TSchema extends Schema,
    TTable extends keyof TSchema['tables'] & string,
    TReturn,
    TContext = NoContext,
  >(
    delegate: QueryDelegate<TContext> | undefined,
    schema: TSchema,
    table: TTable,
    ast: AST,
    format: Format,
    customQueryID: CustomQueryID | undefined,
    currentJunction: string | undefined,
  ): AbstractQuery<TSchema, TTable, TReturn, TContext>;

  one = (): Query<TSchema, TTable, TReturn | undefined, TContext> =>
    this._newQuerySymbol(
      this._delegate,
      this.#schema,
      this.#tableName,
      {
        ...this._ast,
        limit: 1,
      },
      {
        ...this.format,
        singular: true,
      },
      this.customQueryID,
      this.#currentJunction,
    );

  whereExists = (
    relationship: string,
    cbOrOptions?: ((q: AnyQuery) => AnyQuery) | ExistsOptions,
    options?: ExistsOptions,
  ): Query<TSchema, TTable, TReturn, TContext> => {
    const cb = typeof cbOrOptions === 'function' ? cbOrOptions : undefined;
    const opts = typeof cbOrOptions === 'function' ? options : cbOrOptions;
    const flipped = opts?.flip ?? false;
    return this.where(({exists}) => exists(relationship, cb, {flip: flipped}));
  };

  related = (
    relationship: string,
    cb?: (q: AnyQuery) => AnyQuery,
  ): Query<Schema, string, any, TContext> => {
    if (relationship.startsWith(SUBQ_PREFIX)) {
      throw new Error(
        `Relationship names may not start with "${SUBQ_PREFIX}". That is a reserved prefix.`,
      );
    }
    cb = cb ?? (q => q);

    const related = this.#schema.relationships[this.#tableName][relationship];
    assert(related, 'Invalid relationship');
    if (isOneHop(related)) {
      const {destSchema, destField, sourceField, cardinality} = related[0];
      const q: AnyQuery = this._newQuerySymbol(
        this._delegate,
        this.#schema,
        destSchema,
        {
          table: destSchema,
          alias: relationship,
        },
        {
          relationships: {},
          singular: cardinality === 'one',
        },
        this.customQueryID,
        undefined,
      ) as AnyQuery;
      // Intentionally not setting to `one` as it is a perf degradation
      // and the user should not be making the mistake of setting cardinality to
      // `one` when it is actually not.
      // if (cardinality === 'one') {
      //   q = q.one();
      // }
      const sq = cb(q) as AbstractQuery<Schema, string, unknown, unknown>;
      assert(
        isCompoundKey(sourceField),
        'The source of a relationship must specify at last 1 field',
      );
      assert(
        isCompoundKey(destField),
        'The destination of a relationship must specify at last 1 field',
      );
      assert(
        sourceField.length === destField.length,
        'The source and destination of a relationship must have the same number of fields',
      );

      return this._newQuerySymbol(
        this._delegate,
        this.#schema,
        this.#tableName,
        {
          ...this._ast,
          related: [
            ...(this._ast.related ?? []),
            {
              system: this.#system,
              correlation: {
                parentField: sourceField,
                childField: destField,
              },
              subquery: addPrimaryKeysToAst(
                this.#schema.tables[destSchema],
                sq._ast,
              ),
            },
          ],
        },
        {
          ...this.format,
          relationships: {
            ...this.format.relationships,
            [relationship]: sq.format,
          },
        },
        this.customQueryID,
        this.#currentJunction,
      ) as AnyQuery;
    }

    if (isTwoHop(related)) {
      const [firstRelation, secondRelation] = related;
      const {destSchema} = secondRelation;
      const junctionSchema = firstRelation.destSchema;
      const sq = asQueryInternals(
        cb(
          this._newQuerySymbol(
            this._delegate,
            this.#schema,
            destSchema,
            {
              table: destSchema,
              alias: relationship,
            },
            {
              relationships: {},
              singular: secondRelation.cardinality === 'one',
            },
            this.customQueryID,
            relationship,
          ) as AnyQuery,
        ),
      );

      assert(isCompoundKey(firstRelation.sourceField), 'Invalid relationship');
      assert(isCompoundKey(firstRelation.destField), 'Invalid relationship');
      assert(isCompoundKey(secondRelation.sourceField), 'Invalid relationship');
      assert(isCompoundKey(secondRelation.destField), 'Invalid relationship');

      return this._newQuerySymbol(
        this._delegate,
        this.#schema,
        this.#tableName,
        {
          ...this._ast,
          related: [
            ...(this._ast.related ?? []),
            {
              system: this.#system,
              correlation: {
                parentField: firstRelation.sourceField,
                childField: firstRelation.destField,
              },
              hidden: true,
              subquery: {
                table: junctionSchema,
                alias: relationship,
                orderBy: addPrimaryKeys(
                  this.#schema.tables[junctionSchema],
                  undefined,
                ),
                related: [
                  {
                    system: this.#system,
                    correlation: {
                      parentField: secondRelation.sourceField,
                      childField: secondRelation.destField,
                    },
                    subquery: addPrimaryKeysToAst(
                      this.#schema.tables[destSchema],
                      sq.ast,
                    ),
                  },
                ],
              },
            },
          ],
        },
        {
          ...this.format,
          relationships: {
            ...this.format.relationships,
            [relationship]: sq.format,
          },
        },
        this.customQueryID,
        this.#currentJunction,
      ) as AnyQuery;
    }

    throw new Error(`Invalid relationship ${relationship}`);
  };

  where = (
    fieldOrExpressionFactory: string | ExpressionFactory<TSchema, TTable>,
    opOrValue?: SimpleOperator | GetFilterType<any, any, any> | Parameter,
    value?: GetFilterType<any, any, any> | Parameter,
  ): Query<TSchema, TTable, TReturn, TContext> => {
    let cond: Condition;

    if (typeof fieldOrExpressionFactory === 'function') {
      cond = fieldOrExpressionFactory(
        new ExpressionBuilder(this._exists) as ExpressionBuilder<
          TSchema,
          TTable
        >,
      );
    } else {
      assert(opOrValue !== undefined, 'Invalid condition');
      cond = cmp(fieldOrExpressionFactory, opOrValue, value);
    }

    const existingWhere = this._ast.where;
    if (existingWhere) {
      cond = and(existingWhere, cond);
    }

    const where = simplifyCondition(cond);

    if (this.#system === 'client') {
      // We need to do this after the DNF since the DNF conversion might change
      // an EXISTS to a NOT EXISTS condition (and vice versa).
      assertNoNotExists(where);
    }

    return this._newQuerySymbol(
      this._delegate,
      this.#schema,
      this.#tableName,
      {
        ...this._ast,
        where,
      },
      this.format,
      this.customQueryID,
      this.#currentJunction,
    );
  };

  start = (
    row: Partial<PullRow<TTable, TSchema>>,
    opts?: {inclusive: boolean},
  ): Query<TSchema, TTable, TReturn, TContext> =>
    this._newQuerySymbol(
      this._delegate,
      this.#schema,
      this.#tableName,
      {
        ...this._ast,
        start: {
          row,
          exclusive: !opts?.inclusive,
        },
      },
      this.format,
      this.customQueryID,
      this.#currentJunction,
    );

  limit = (limit: number): Query<TSchema, TTable, TReturn, TContext> => {
    if (limit < 0) {
      throw new Error('Limit must be non-negative');
    }
    if ((limit | 0) !== limit) {
      throw new Error('Limit must be an integer');
    }
    if (this.#currentJunction) {
      throw new NotImplementedError(
        'Limit is not supported in junction relationships yet. Junction relationship being limited: ' +
          this.#currentJunction,
      );
    }

    return this._newQuerySymbol(
      this._delegate,
      this.#schema,
      this.#tableName,
      {
        ...this._ast,
        limit,
      },
      this.format,
      this.customQueryID,
      this.#currentJunction,
    );
  };

  orderBy = <TSelector extends keyof TSchema['tables'][TTable]['columns']>(
    field: TSelector,
    direction: 'asc' | 'desc',
  ): Query<TSchema, TTable, TReturn, TContext> => {
    if (this.#currentJunction) {
      throw new NotImplementedError(
        'Order by is not supported in junction relationships yet. Junction relationship being ordered: ' +
          this.#currentJunction,
      );
    }
    return this._newQuerySymbol(
      this._delegate,
      this.#schema,
      this.#tableName,
      {
        ...this._ast,
        orderBy: [...(this._ast.orderBy ?? []), [field as string, direction]],
      },
      this.format,
      this.customQueryID,
      this.#currentJunction,
    );
  };

  protected _exists = (
    relationship: string,
    cb: ((query: AnyQuery) => AnyQuery) | undefined,
    options?: ExistsOptions,
  ): Condition => {
    cb = cb ?? (q => q);
    const flip = options?.flip ?? false;
    const related = this.#schema.relationships[this.#tableName][relationship];
    assert(related, 'Invalid relationship');

    if (isOneHop(related)) {
      const {destSchema, sourceField, destField} = related[0];
      assert(isCompoundKey(sourceField), 'Invalid relationship');
      assert(isCompoundKey(destField), 'Invalid relationship');

      const sq = cb(
        this._newQuerySymbol(
          this._delegate,
          this.#schema,
          destSchema,
          {
            table: destSchema,
            alias: `${SUBQ_PREFIX}${relationship}`,
          },
          defaultFormat,
          this.customQueryID,
          undefined,
        ) as AnyQuery,
      ) as QueryImpl<Schema, string, unknown, unknown>;
      return {
        type: 'correlatedSubquery',
        related: {
          system: this.#system,
          correlation: {
            parentField: sourceField,
            childField: destField,
          },
          subquery: addPrimaryKeysToAst(
            this.#schema.tables[destSchema],
            sq._ast,
          ),
        },
        op: 'EXISTS',
        flip,
      };
    }

    if (isTwoHop(related)) {
      const [firstRelation, secondRelation] = related;
      assert(isCompoundKey(firstRelation.sourceField), 'Invalid relationship');
      assert(isCompoundKey(firstRelation.destField), 'Invalid relationship');
      assert(isCompoundKey(secondRelation.sourceField), 'Invalid relationship');
      assert(isCompoundKey(secondRelation.destField), 'Invalid relationship');
      const {destSchema} = secondRelation;
      const junctionSchema = firstRelation.destSchema;
      const queryToDest = cb(
        this._newQuerySymbol(
          this._delegate,
          this.#schema,
          destSchema,
          {
            table: destSchema,
            alias: `${SUBQ_PREFIX}zhidden_${relationship}`,
          },
          defaultFormat,
          this.customQueryID,
          relationship,
        ) as AnyQuery,
      );

      return {
        type: 'correlatedSubquery',
        related: {
          system: this.#system,
          correlation: {
            parentField: firstRelation.sourceField,
            childField: firstRelation.destField,
          },
          subquery: {
            table: junctionSchema,
            alias: `${SUBQ_PREFIX}${relationship}`,
            orderBy: addPrimaryKeys(
              this.#schema.tables[junctionSchema],
              undefined,
            ),
            where: {
              type: 'correlatedSubquery',
              related: {
                system: this.#system,
                correlation: {
                  parentField: secondRelation.sourceField,
                  childField: secondRelation.destField,
                },

                subquery: addPrimaryKeysToAst(
                  this.#schema.tables[destSchema],
                  (queryToDest as QueryImpl<Schema, string, unknown, unknown>)
                    ._ast,
                ),
              },
              op: 'EXISTS',
              flip,
            },
          },
        },
        op: 'EXISTS',
        flip,
      };
    }

    throw new Error(`Invalid relationship ${relationship}`);
  };

  #completedAST: AST | undefined;

  get completedAST(): AST {
    return this.#completeAst();
  }

  #completeAst(): AST {
    if (!this.#completedAST) {
      const finalOrderBy = addPrimaryKeys(
        this.#schema.tables[this.#tableName],
        this._ast.orderBy,
      );
      if (this._ast.start) {
        const {row} = this._ast.start;
        const narrowedRow: Writable<IVMRow> = {};
        for (const [field] of finalOrderBy) {
          narrowedRow[field] = row[field];
        }
        this.#completedAST = {
          ...this._ast,
          start: {
            ...this._ast.start,
            row: narrowedRow,
          },
          orderBy: finalOrderBy,
        };
      } else {
        this.#completedAST = {
          ...this._ast,
          orderBy: addPrimaryKeys(
            this.#schema.tables[this.#tableName],
            this._ast.orderBy,
          ),
        };
      }
    }
    return this.#completedAST;
  }

  abstract materialize(
    options?: MaterializeOptions,
  ): TypedView<HumanReadable<TReturn>>;
  abstract materialize<T>(
    factory: ViewFactory<TSchema, TTable, TReturn, TContext, T>,
    options?: MaterializeOptions,
  ): T;

  abstract run(options?: RunOptions): Promise<HumanReadable<TReturn>>;

  abstract preload(options?: PreloadOptions): {
    cleanup: () => void;
    complete: Promise<void>;
  };
}

export function materializeImpl<
  TSchema extends Schema,
  TTable extends keyof TSchema['tables'] & string,
  TReturn,
  TContext,
  T,
>(
  query: Query<TSchema, TTable, TReturn, TContext>,
  delegate: QueryDelegate<TContext>,
  // ast: AST,
  // format: Format,
  // customQueryID: CustomQueryID | undefined,
  // queryHash: string,
  factory: ViewFactory<
    TSchema,
    TTable,
    TReturn,
    TContext,
    T
  > = arrayViewFactory as any,
  options?: MaterializeOptions,
): T {
  let ttl: TTL = options?.ttl ?? DEFAULT_TTL_MS;

  const qi = delegate.withContext(query);

  const ast = qi.completedAST;
  const format = qi.format;
  const customQueryID = qi.customQueryID;
  const queryHash = qi.hash();

  const queryID = customQueryID
    ? hashOfNameAndArgs(customQueryID.name, customQueryID.args)
    : queryHash;
  const queryCompleteResolver = resolver<true>();
  let queryComplete: boolean | ErroredQuery = delegate.defaultQueryComplete;
  const updateTTL = customQueryID
    ? (newTTL: TTL) => delegate.updateCustomQuery(customQueryID, newTTL)
    : (newTTL: TTL) => delegate.updateServerQuery(ast, newTTL);

  const gotCallback: GotCallback = (got, error) => {
    if (error) {
      queryCompleteResolver.reject(error);
      queryComplete = error;
      return;
    }

    if (got) {
      delegate.addMetric(
        'query-materialization-end-to-end',
        performance.now() - t0,
        queryID,
        ast,
      );
      queryComplete = true;
      queryCompleteResolver.resolve(true);
    }
  };

  let removeCommitObserver: (() => void) | undefined;
  const onDestroy = () => {
    input.destroy();
    removeCommitObserver?.();
    removeAddedQuery();
  };

  const t0 = performance.now();

  const removeAddedQuery = customQueryID
    ? delegate.addCustomQuery(ast, customQueryID, ttl, gotCallback)
    : delegate.addServerQuery(ast, ttl, gotCallback);

  const input = buildPipeline(ast, delegate, queryID);

  const view = delegate.batchViewUpdates(() =>
    (factory ?? arrayViewFactory)(
      qi,
      input,
      format,
      onDestroy,
      cb => {
        removeCommitObserver = delegate.onTransactionCommit(cb);
      },
      queryComplete || queryCompleteResolver.promise,
      updateTTL,
    ),
  );

  delegate.addMetric(
    'query-materialization-client',
    performance.now() - t0,
    queryID,
  );

  return view as T;
}

export function runImpl<
  TSchema extends Schema,
  TTable extends keyof TSchema['tables'] & string,
  TReturn,
  TContext,
>(
  query: Query<TSchema, TTable, TReturn, TContext>,
  delegate: QueryDelegate<TContext>,
  options?: RunOptions,
): Promise<HumanReadable<TReturn>> {
  delegate.assertValidRunOptions(options);
  const v: TypedView<HumanReadable<TReturn>> = materializeImpl(
    query,
    delegate,
    undefined,
    {
      ttl: options?.ttl,
    },
  );
  if (options?.type === 'complete') {
    return new Promise(resolve => {
      v.addListener((data, type) => {
        if (type === 'complete') {
          v.destroy();
          resolve(data as HumanReadable<TReturn>);
        } else if (type === 'error') {
          v.destroy();
          resolve(Promise.reject(data));
        }
      });
    });
  }

  options?.type satisfies 'unknown' | undefined;

  const ret = v.data;
  v.destroy();
  return Promise.resolve(ret);
}

export function preloadImpl<
  TSchema extends Schema,
  TTable extends keyof TSchema['tables'] & string,
  TReturn,
  TContext,
>(
  query: Query<TSchema, TTable, TReturn, TContext>,
  delegate: QueryDelegate<TContext>,
  options?: PreloadOptions,
): {
  cleanup: () => void;
  complete: Promise<void>;
} {
  const qi = delegate.withContext(query);
  const ttl = options?.ttl ?? DEFAULT_PRELOAD_TTL_MS;
  const {resolve, promise: complete} = resolver<void>();
  const {customQueryID, completedAST} = qi;
  if (customQueryID) {
    const cleanup = delegate.addCustomQuery(
      completedAST,
      customQueryID,
      ttl,
      got => {
        if (got) {
          resolve();
        }
      },
    );
    return {
      cleanup,
      complete,
    };
  }

  const cleanup = delegate.addServerQuery(completedAST, ttl, got => {
    if (got) {
      resolve();
    }
  });
  return {
    cleanup,
    complete,
  };
}

export class QueryImpl<
  TSchema extends Schema,
  TTable extends keyof TSchema['tables'] & string,
  TReturn = PullRow<TTable, TSchema>,
  TContext = NoContext,
> extends AbstractQuery<TSchema, TTable, TReturn, TContext> {
  readonly #system: System;

  constructor(
    delegate: QueryDelegate<TContext> | undefined,
    schema: TSchema,
    tableName: TTable,
    ast: AST = {table: tableName},
    format: Format = defaultFormat,
    system: System = 'client',
    customQueryID?: CustomQueryID,
    currentJunction?: string,
  ) {
    super(
      delegate,
      schema,
      tableName,
      ast,
      format,
      system,
      customQueryID,
      currentJunction,
    );
    this.#system = system;
  }

  protected _newQuerySymbol<
    TSchema extends Schema,
    TTable extends string,
    TReturn,
    TContext,
  >(
    delegate: QueryDelegate<TContext> | undefined,
    schema: TSchema,
    tableName: TTable,
    ast: AST,
    format: Format,
    customQueryID: CustomQueryID | undefined,
    currentJunction: string | undefined,
  ): QueryImpl<TSchema, TTable, TReturn, TContext> {
    return new QueryImpl(
      delegate,
      schema,
      tableName,
      ast,
      format,
      this.#system,
      customQueryID,
      currentJunction,
    );
  }

  materialize<T>(
    factoryOrOptions?:
      | ViewFactory<TSchema, TTable, TReturn, TContext, T>
      | MaterializeOptions,
    maybeOptions?: MaterializeOptions,
  ): T | TypedView<HumanReadable<TReturn>> {
    const delegate = must(
      this._delegate,
      'materialize requires a query delegate to be set',
    );
    if (typeof factoryOrOptions === 'function') {
      const factory = factoryOrOptions;
      const options = maybeOptions;
      return delegate.materialize(this, factory, options);
    }

    return delegate.materialize(this, undefined, maybeOptions);
  }

  run(options?: RunOptions): Promise<HumanReadable<TReturn>> {
    const delegate = must(
      this._delegate,
      'run requires a query delegate to be set',
    );
    return delegate.run(this, options);
  }

  preload(options?: PreloadOptions): {
    cleanup: () => void;
    complete: Promise<void>;
  } {
    const delegate = must(
      this._delegate,
      'preload requires a query delegate to be set',
    );
    return delegate.preload(this, options);
  }
}

function addPrimaryKeys(
  schema: TableSchema,
  orderBy: Ordering | undefined,
): Ordering {
  orderBy = orderBy ?? [];
  const {primaryKey} = schema;
  const primaryKeysToAdd = new Set(primaryKey);

  for (const [field] of orderBy) {
    primaryKeysToAdd.delete(field);
  }

  if (primaryKeysToAdd.size === 0) {
    return orderBy;
  }

  return [
    ...orderBy,
    ...[...primaryKeysToAdd].map(key => [key, 'asc'] as [string, 'asc']),
  ];
}

function addPrimaryKeysToAst(schema: TableSchema, ast: AST): AST {
  return {
    ...ast,
    orderBy: addPrimaryKeys(schema, ast.orderBy),
  };
}

function arrayViewFactory<
  TSchema extends Schema,
  TTable extends string,
  TReturn,
  TContext,
>(
  _query: QueryInternals<TSchema, TTable, TReturn, TContext>,
  input: Input,
  format: Format,
  onDestroy: () => void,
  onTransactionCommit: (cb: () => void) => void,
  queryComplete: true | ErroredQuery | Promise<true>,
  updateTTL: (ttl: TTL) => void,
): TypedView<HumanReadable<TReturn>> {
  const v = new ArrayView<HumanReadable<TReturn>>(
    input,
    format,
    queryComplete,
    updateTTL,
  );
  v.onDestroy = onDestroy;
  onTransactionCommit(() => {
    v.flush();
  });
  return v;
}

function isCompoundKey(field: readonly string[]): field is CompoundKey {
  return Array.isArray(field) && field.length >= 1;
}

function isOneHop<T>(r: readonly T[]): r is readonly [T] {
  return r.length === 1;
}

function isTwoHop<T>(r: readonly T[]): r is readonly [T, T] {
  return r.length === 2;
}<|MERGE_RESOLUTION|>--- conflicted
+++ resolved
@@ -1,8 +1,5 @@
-<<<<<<< HEAD
-/* eslint-disable @typescript-eslint/no-explicit-any */
-=======
 /* oxlint-disable @typescript-eslint/no-explicit-any */
->>>>>>> b14ea8c4
+
 import {resolver} from '@rocicorp/resolver';
 import {assert} from '../../../shared/src/asserts.ts';
 import type {ReadonlyJSONValue} from '../../../shared/src/json.ts';
@@ -56,17 +53,11 @@
   type PreloadOptions,
   type PullRow,
   type Query,
-<<<<<<< HEAD
-=======
-  type QueryRowType,
-  type QueryTable,
->>>>>>> b14ea8c4
   type RunOptions,
 } from './query.ts';
 import {DEFAULT_PRELOAD_TTL_MS, DEFAULT_TTL_MS, type TTL} from './ttl.ts';
 import type {TypedView} from './typed-view.ts';
 
-<<<<<<< HEAD
 export function materialize<
   TSchema extends Schema,
   TTable extends keyof TSchema['tables'] & string,
@@ -79,27 +70,6 @@
   options?: MaterializeOptions,
 ) {
   return materializeImpl(query, delegate, factory, options);
-=======
-export type AnyQuery = Query<Schema, string, any>;
-
-export function materialize<S extends Schema, T, Q>(
-  query: Q,
-  delegate: QueryDelegate,
-  factoryOrOptions?:
-    | ViewFactory<S, QueryTable<Q>, QueryRowType<Q>, T>
-    | MaterializeOptions
-    | undefined,
-  maybeOptions?: MaterializeOptions | undefined,
-) {
-  if (typeof factoryOrOptions === 'function') {
-    return (query as AnyQuery)
-      [delegateSymbol](delegate)
-      .materialize(factoryOrOptions, maybeOptions?.ttl);
-  }
-  return (query as AnyQuery)
-    [delegateSymbol](delegate)
-    .materialize(factoryOrOptions?.ttl);
->>>>>>> b14ea8c4
 }
 
 export function preload<
@@ -151,7 +121,6 @@
   );
 }
 
-<<<<<<< HEAD
 export function staticParam(
   anchorClass: 'authData' | 'preMutationRow',
   field: string | string[],
@@ -163,15 +132,6 @@
     field: field.length === 1 ? field[0] : field,
   };
 }
-
-export const SUBQ_PREFIX = 'zsubq_';
-
-export const defaultFormat = {singular: false, relationships: {}} as const;
-
-// export const newQuerySymbol = Symbol();
-=======
-export const newQuerySymbol = Symbol();
->>>>>>> b14ea8c4
 
 export abstract class AbstractQuery<
     TSchema extends Schema,
