--- conflicted
+++ resolved
@@ -1,5 +1,6 @@
 import {describe, expect, expectTypeOf, test} from 'vitest';
 import * as v from '../../../shared/src/valita.ts';
+import {QueryParseError} from './error.ts';
 import {
   createBuilder,
   syncedQuery,
@@ -9,10 +10,6 @@
 import {queryWithContext} from './query-internals.ts';
 import type {QueryResultType, QueryReturn, QueryRowType, Row} from './query.ts';
 import {schema} from './test/test-schemas.ts';
-<<<<<<< HEAD
-=======
-import {QueryParseError} from './error.ts';
->>>>>>> adbe6058
 
 const builder = createBuilder(schema);
 
@@ -368,6 +365,7 @@
 
   let thrownError: Error | undefined;
   try {
+    // @ts-expect-error 123 is not a string
     wv('ignored', 123);
     expect.fail('Expected QueryParseError to be thrown');
   } catch (error) {
@@ -393,6 +391,7 @@
 
   let thrownError: Error | undefined;
   try {
+    // @ts-expect-error 'not-a-number' is not a number
     wv('user1', 'not-a-number', 'also-not-a-number');
     expect.fail('Expected QueryParseError to be thrown');
   } catch (error) {
