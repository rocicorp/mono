--- conflicted
+++ resolved
@@ -1,29 +1,18 @@
 /* oxlint-disable @typescript-eslint/no-explicit-any */
 import type {Expand, ExpandRecursive} from '../../../shared/src/expand.ts';
-<<<<<<< HEAD
 import {type SimpleOperator} from '../../../zero-protocol/src/ast.ts';
 import type {
   Schema,
   Schema as ZeroSchema,
 } from '../../../zero-schema/src/builder/schema-builder.ts';
-=======
-import type {ReadonlyJSONValue} from '../../../shared/src/json.ts';
-import {type AST, type SimpleOperator} from '../../../zero-protocol/src/ast.ts';
->>>>>>> b14ea8c4
+import type {
+  LastInTuple,
+  TableSchema,
+} from '../../../zero-schema/src/table-schema.ts';
 import type {
   SchemaValueToTSType,
   SchemaValueWithCustomType,
 } from '../../../zero-types/src/schema-value.ts';
-import type {
-  LastInTuple,
-  TableSchema,
-<<<<<<< HEAD
-} from '../../../zero-schema/src/table-schema.ts';
-=======
-  Schema as ZeroSchema,
-} from '../../../zero-types/src/schema.ts';
-import type {Format, ViewFactory} from '../ivm/view.ts';
->>>>>>> b14ea8c4
 import type {ExpressionFactory, ParameterReference} from './expression.ts';
 import type {TTL} from './ttl.ts';
 
@@ -53,13 +42,10 @@
     : never;
 }[keyof E['columns']];
 
-<<<<<<< HEAD
 export type QueryReturn<Q> =
   Q extends Query<any, any, infer R, any> ? R : never;
-=======
+
 export type QueryTable<Q> = Q extends Query<any, infer T, any> ? T : never;
-export const delegateSymbol = Symbol('delegate');
->>>>>>> b14ea8c4
 
 export type ExistsOptions = {flip: boolean};
 
