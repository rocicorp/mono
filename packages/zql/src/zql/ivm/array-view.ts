<<<<<<< HEAD
import {assert, unreachable} from 'shared/src/asserts.js';
=======
import {
  assert,
  assertArray,
  assertObject,
  assertUndefined,
  notImplemented,
  unreachable,
} from 'shared/src/asserts.js';
>>>>>>> 6da46412
import {Immutable} from 'shared/src/immutable.js';
import {must} from 'shared/src/must.js';
import {assertOrderingIncludesPK} from '../builder/builder.js';
import {Change} from './change.js';
import {Comparator, Row, Value} from './data.js';
import {Input, Output} from './operator.js';
import {Schema} from './schema.js';

/**
 * Called when the view changes. The received data should be considered
 * immutable. Caller must not modify it. Passed data is valid until next
 * time listener is called.
 */
export type Listener = (entries: Immutable<View>) => void;

export type Format = {
  singular: boolean;
  relationships: Record<string, Format>;
};

/**
 * Implements a materialized view of the output of an operator.
 *
 * It might seem more efficient to use an immutable b-tree for the
 * materialization, but it's not so clear. Inserts in the middle are
 * asymptotically slower in an array, but can often be done with zero
 * allocations, where changes to the b-tree will often require several allocs.
 *
 * Also the plain array view is more convenient for consumers since you can dump
 * it into console to see what it is, rather than having to iterate it.
 */
export class ArrayView implements Output {
  readonly #input: Input;
  readonly #listeners = new Set<Listener>();
  readonly #schema: Schema;
  readonly #format: Format;

  // Synthetic "root" entry that has a single "" relationship, so that we can
  // treat all changes, including the root change, generically.
  readonly #root: Entry;

  onDestroy: (() => void) | undefined;

  #hydrated = false;
  #dirty = false;

  constructor(
    input: Input,
    format: Format = {singular: false, relationships: {}},
  ) {
    this.#input = input;
    this.#schema = input.getSchema();
    this.#format = format;
    this.#input.setOutput(this);
    this.#root = {'': format.singular ? undefined : []};
    assertOrderingIncludesPK(this.#schema.sort, this.#schema.primaryKey);
  }

  get data() {
    return this.#root[''] as View;
  }

  addListener(listener: Listener) {
    assert(!this.#listeners.has(listener), 'Listener already registered');
    this.#listeners.add(listener);
    if (this.#hydrated) {
      listener(this.data);
    }

    return () => {
      this.#listeners.delete(listener);
    };
  }

  #fireListeners() {
    for (const listener of this.#listeners) {
      listener(this.data);
    }
  }

  destroy() {
    this.#input.destroy();
    this.onDestroy?.();
  }

  hydrate() {
    if (this.#hydrated) {
      throw new Error("Can't hydrate twice");
    }
    this.#hydrated = true;
    this.#dirty = true;
    for (const node of this.#input.fetch({})) {
      applyChange(
        this.#root,
        {type: 'add', node},
        this.#schema,
        '',
        this.#format,
      );
    }
    this.flush();
  }

  push(change: Change): void {
    this.#dirty = true;
    applyChange(this.#root, change, this.#schema, '', this.#format);
  }

  flush() {
    if (!this.#dirty) {
      return;
    }
    this.#dirty = false;
    this.#fireListeners();
  }
}

export type View = EntryList | Entry | undefined;
export type EntryList = Entry[];
export type Entry = {[key: string]: Value | View};

function applyChange(
  parentEntry: Entry,
  change: Change,
  schema: Schema,
  relationship: string,
  format: Format,
) {
  if (schema.isHidden) {
    switch (change.type) {
      case 'add':
      case 'remove':
        for (const [relationship, children] of Object.entries(
          change.node.relationships,
        )) {
          const childSchema = must(schema.relationships[relationship]);
          for (const node of children) {
            applyChange(
              parentEntry,
              {type: change.type, node},
              childSchema,
              relationship,
              format,
            );
          }
        }
        return;
      case 'edit':
        // If hidden at this level it means that the hidden row was changed. If
        // the row was changed in such a way that it would change the
        // relationships then the edit would have been split into remove and
        // add.
        return;
      case 'child': {
        const childSchema = must(
          schema.relationships[change.child.relationshipName],
        );
        applyChange(
          parentEntry,
          change.child.change,
          childSchema,
          relationship,
          format,
        );
        return;
      }
      default:
        unreachable(change);
    }
  }

  const {singular, relationships: childFormats} = format;
  switch (change.type) {
    case 'add': {
      // TODO: Only create a new entry if we need to mutate the existing one.
      const newEntry: Entry = {
        ...change.node.row,
      };
      if (singular) {
        assertUndefined(
          parentEntry[relationship],
          'single output already exists',
        );
        parentEntry[relationship] = newEntry;
      } else {
        const view = parentEntry[relationship];
        assertArray(view);
        const {pos, found} = binarySearch(view, newEntry, schema.compareRows);
        assert(!found, 'node already exists');
        view.splice(pos, 0, newEntry);
      }
      for (const [relationship, children] of Object.entries(
        change.node.relationships,
      )) {
        // TODO: Is there a flag to make TypeScript complain that dictionary access might be undefined?
        const childSchema = must(schema.relationships[relationship]);
        const childFormat = must(childFormats[relationship]);
        const newView = childFormat.singular ? undefined : ([] as EntryList);
        newEntry[relationship] = newView;
        for (const node of children) {
          applyChange(
            newEntry,
            {type: 'add', node},
            childSchema,
            relationship,
            childFormat,
          );
        }
      }
      break;
    }
    case 'remove': {
      if (singular) {
        assertObject(parentEntry[relationship]);
        parentEntry[relationship] = undefined;
      } else {
        assertArray(parentEntry[relationship]);
        const view = parentEntry[relationship];
        const {pos, found} = binarySearch(
          view,
          change.node.row,
          schema.compareRows,
        );
        assert(found, 'node does not exist');
        view.splice(pos, 1);
      }
      break;
    }
    case 'child': {
      let existing: Entry;
      if (singular) {
        assertObject(parentEntry[relationship]);
        existing = parentEntry[relationship];
      } else {
        assertArray(parentEntry[relationship]);
        const list = parentEntry[relationship];
        const {pos, found} = binarySearch(list, change.row, schema.compareRows);
        assert(found, 'node does not exist');
        existing = list[pos];
      }

      const childSchema = must(
        schema.relationships[change.child.relationshipName],
      );
      applyChange(
        existing,
        change.child.change,
        childSchema,
        change.child.relationshipName,
        format,
      );
      break;
    }
    case 'edit': {
      if (singular) {
        assertObject(parentEntry[relationship]);
        parentEntry[relationship] = change.row;
      } else {
        assertArray(parentEntry[relationship]);
        const view = parentEntry[relationship];
        // If the order changed due to the edit, we need to remove and reinsert.
        if (schema.compareRows(change.oldRow, change.row) === 0) {
          const {pos, found} = binarySearch(
            view,
            change.oldRow,
            schema.compareRows,
          );
          assert(found, 'node does not exists');
          view[pos] = {
            ...view[pos],
            ...change.row,
          };
        } else {
          // Remove
          const {pos, found} = binarySearch(
            view,
            change.oldRow,
            schema.compareRows,
          );
          assert(found, 'node does not exists');
          const oldEntry = view[pos];
          view.splice(pos, 1);

          // Insert
          {
            const {pos, found} = binarySearch(
              view,
              change.row,
              schema.compareRows,
            );
            assert(!found, 'node already exists');
            view.splice(pos, 0, {
              ...oldEntry,
              ...change.row,
            });
          }
        }
      }
      break;
    }
    default:
      unreachable(change);
  }
}

// TODO: Do not return an object. It puts unnecessary pressure on the GC.
function binarySearch(view: EntryList, target: Entry, comparator: Comparator) {
  let low = 0;
  let high = view.length - 1;
  while (low <= high) {
    const mid = (low + high) >>> 1;
    const comparison = comparator(view[mid] as Row, target as Row);
    if (comparison < 0) {
      low = mid + 1;
    } else if (comparison > 0) {
      high = mid - 1;
    } else {
      return {pos: mid, found: true};
    }
  }
  return {pos: low, found: false};
}<|MERGE_RESOLUTION|>--- conflicted
+++ resolved
@@ -1,15 +1,10 @@
-<<<<<<< HEAD
-import {assert, unreachable} from 'shared/src/asserts.js';
-=======
 import {
   assert,
   assertArray,
   assertObject,
   assertUndefined,
-  notImplemented,
   unreachable,
 } from 'shared/src/asserts.js';
->>>>>>> 6da46412
 import {Immutable} from 'shared/src/immutable.js';
 import {must} from 'shared/src/must.js';
 import {assertOrderingIncludesPK} from '../builder/builder.js';
