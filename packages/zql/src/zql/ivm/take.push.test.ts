--- conflicted
+++ resolved
@@ -6,11 +6,7 @@
 import {Row, Value} from './data.js';
 import {MemorySource} from './memory-source.js';
 import {MemoryStorage} from './memory-storage.js';
-<<<<<<< HEAD
-import {ValueType} from './schema.js';
-=======
 import {PrimaryKeys, SchemaValue} from './schema.js';
->>>>>>> d3fdb186
 import {Snitch, SnitchMessage} from './snitch.js';
 import {SourceChange} from './source.js';
 import {Take} from './take.js';
@@ -18,13 +14,8 @@
 suite('take with no partition', () => {
   const base = {
     columns: {
-<<<<<<< HEAD
-      id: 'string',
-      created: 'number',
-=======
       id: {type: 'string'},
       created: {type: 'number'},
->>>>>>> d3fdb186
     },
     primaryKeys: ['id'],
     sort: [
@@ -540,15 +531,9 @@
 suite('take with partition', () => {
   const base = {
     columns: {
-<<<<<<< HEAD
-      id: 'string',
-      issueID: 'string',
-      created: 'number',
-=======
       id: {type: 'string'},
       issueID: {type: 'string'},
       created: {type: 'number'},
->>>>>>> d3fdb186
     },
     primaryKeys: ['id'],
     sort: [
