--- conflicted
+++ resolved
@@ -4,10 +4,6 @@
 
 export type TypedView<T> = {
   addListener(listener: Listener<T>): () => void;
-<<<<<<< HEAD
-  removeListener(listener: Listener<T>): void;
-=======
->>>>>>> 99205ee7
   destroy(): void;
   hydrate(): void;
   readonly data: T;
