--- conflicted
+++ resolved
@@ -15,15 +15,11 @@
   readonly #log: SnitchMessage[] = [];
   readonly enableNotExists: boolean;
 
-<<<<<<< HEAD
-  constructor(sources: Readonly<Record<string, Source>>, shouldLog?: boolean) {
-=======
   constructor(
     sources: Readonly<Record<string, Source>>,
-    shouldLog?: boolean | undefined,
-    enableNotExists?: boolean | undefined,
+    shouldLog?: boolean,
+    enableNotExists?: boolean,
   ) {
->>>>>>> 5686a3dd
     this.#sources = sources;
     this.#shouldLog = !!shouldLog;
     this.enableNotExists = !!enableNotExists;
