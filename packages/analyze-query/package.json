{
  "name": "analyze-query",
  "private": true,
  "version": "0.0.0",
  "type": "module",
  "scripts": {
    "test": "vitest run",
    "test:watch": "vitest",
    "check-types": "tsc",
    "check-types:watch": "tsc --watch",
    "format": "prettier --write .",
    "check-format": "prettier --check .",
    "lint": "oxlint --type-aware src/"
  },
  "dependencies": {
    "@dotenvx/dotenvx": "^1.39.0",
    "chalk": "^5.3.0"
  },
  "devDependencies": {
    "@rocicorp/prettier-config": "^0.4.0",
    "ast-to-zql": "0.0.0",
    "otel": "0.0.0",
    "shared": "0.0.0",
<<<<<<< HEAD
    "vitest": "^4.0.4",
=======
    "vitest": "3.2.4",
    "zero-cache": "0.0.0",
>>>>>>> 7edbe83b
    "zero-protocol": "0.0.0",
    "zero-schema": "0.0.0",
    "zero-types": "0.0.0",
    "zql": "0.0.0",
    "zqlite": "0.0.0"
  },
  "prettier": "@rocicorp/prettier-config"
}<|MERGE_RESOLUTION|>--- conflicted
+++ resolved
@@ -21,12 +21,8 @@
     "ast-to-zql": "0.0.0",
     "otel": "0.0.0",
     "shared": "0.0.0",
-<<<<<<< HEAD
     "vitest": "^4.0.4",
-=======
-    "vitest": "3.2.4",
     "zero-cache": "0.0.0",
->>>>>>> 7edbe83b
     "zero-protocol": "0.0.0",
     "zero-schema": "0.0.0",
     "zero-types": "0.0.0",
