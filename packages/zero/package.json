--- conflicted
+++ resolved
@@ -77,13 +77,9 @@
     "ws": "^8.18.1"
   },
   "devDependencies": {
-<<<<<<< HEAD
-    "@rocicorp/prettier-config": "^0.3.0",
-    "@standard-schema/spec": "^1.0.0",
-=======
     "@op-engineering/op-sqlite": ">=15",
     "@rocicorp/prettier-config": "^0.4.0",
->>>>>>> 26184ed4
+    "@standard-schema/spec": "^1.0.0",
     "@vitest/runner": "3.2.4",
     "analyze-query": "0.0.0",
     "ast-to-zql": "0.0.0",
