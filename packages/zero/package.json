--- conflicted
+++ resolved
@@ -80,11 +80,7 @@
   "devDependencies": {
     "@op-engineering/op-sqlite": ">=15",
     "@rocicorp/prettier-config": "^0.4.0",
-<<<<<<< HEAD
-=======
     "@standard-schema/spec": "^1.0.0",
-    "@vitest/runner": "3.2.4",
->>>>>>> 7edbe83b
     "analyze-query": "0.0.0",
     "ast-to-zql": "0.0.0",
     "esbuild": "^0.25.10",
