--- conflicted
+++ resolved
@@ -1,7 +1,6 @@
 {
   "name": "@rocicorp/zero",
-<<<<<<< HEAD
-  "version": "0.18.2025031804",
+  "version": "0.18.2025032000",
   "description": "Zero is a web framework for serverless web development.",
   "author": "Rocicorp, Inc.",
   "repository": {
@@ -14,9 +13,6 @@
   "bugs": {
     "url": "https://bugs.rocicorp.dev"
   },
-=======
-  "version": "0.18.2025032000",
->>>>>>> 742c8071
   "scripts": {
     "build": "rm -rf out && npm run build-server && npm run build-client",
     "build-client": "tsc -p tsconfig.client.json && tsc-alias -p tsconfig.client.json && npx tsx tool/build.js",
