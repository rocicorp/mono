--- conflicted
+++ resolved
@@ -1,10 +1,6 @@
 {
   "name": "@rocicorp/zero",
-<<<<<<< HEAD
-  "version": "0.19.2025041500",
-=======
   "version": "0.19.2025042700",
->>>>>>> f9a3be2f
   "description": "Zero is a web framework for serverless web development.",
   "author": "Rocicorp, Inc.",
   "repository": {
