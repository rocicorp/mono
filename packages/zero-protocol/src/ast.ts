--- conflicted
+++ resolved
@@ -446,36 +446,19 @@
   return normalized;
 }
 
-<<<<<<< HEAD
-export function makeServerAST(ast: AST, tables: Record<string, TableSchema>) {
-  return transformAST(ast, makeRenameTransform(tables));
-}
-
-export function makeServerCondition(
-=======
 export function toServerAST(ast: AST, tables: Record<string, TableSchema>) {
   return transformAST(ast, clientToServer(tables));
 }
 
 export function toServerCondition(
->>>>>>> 1787f1c4
   cond: Condition,
   table: string,
   tables: Record<string, TableSchema>,
 ) {
-<<<<<<< HEAD
-  return transformWhere(cond, table, makeRenameTransform(tables));
-}
-
-function makeRenameTransform(
-  tables: Record<string, TableSchema>,
-): ASTTransform {
-=======
   return transformWhere(cond, table, clientToServer(tables));
 }
 
 function clientToServer(tables: Record<string, TableSchema>): ASTTransform {
->>>>>>> 1787f1c4
   const mustTable = (table: string) => {
     const t = tables[table];
     if (!table) {
@@ -496,8 +479,6 @@
     related: r => r,
     where: w => w,
     conditions: c => c,
-<<<<<<< HEAD
-=======
   };
 }
 
@@ -546,7 +527,6 @@
     related: r => r,
     where: w => w,
     conditions: c => c,
->>>>>>> 1787f1c4
   };
 }
 
