--- conflicted
+++ resolved
@@ -6,11 +6,7 @@
   table,
 } from '../../zero-schema/src/builder/table-builder.ts';
 import type {AST} from './ast.ts';
-<<<<<<< HEAD
-import {astSchema, makeServerAST, normalizeAST} from './ast.ts';
-=======
 import {astSchema, normalizeAST, toClientAST, toServerAST} from './ast.ts';
->>>>>>> 1787f1c4
 import {PROTOCOL_VERSION} from './protocol-version.ts';
 
 test('fields are placed into correct positions', () => {
@@ -330,15 +326,9 @@
       .primaryKey('id')
       .build(),
   };
-<<<<<<< HEAD
-  const normalized = makeServerAST(ast, tables);
-
-  const json = JSON.stringify(normalized);
-=======
   const serverAST = toServerAST(ast, tables);
 
   const json = JSON.stringify(serverAST);
->>>>>>> 1787f1c4
   expect(json).toMatch(/"issues"/);
   expect(json).toMatch(/"comments"/);
   expect(json).toMatch(/"users"/);
@@ -352,11 +342,7 @@
   expect(json).not.toMatch(/"ownerId"/);
   expect(json).not.toMatch(/"commentId"/);
 
-<<<<<<< HEAD
-  expect(normalized).toMatchInlineSnapshot(`
-=======
   expect(serverAST).toMatchInlineSnapshot(`
->>>>>>> 1787f1c4
     {
       "alias": undefined,
       "limit": undefined,
@@ -480,8 +466,6 @@
       },
     }
   `);
-<<<<<<< HEAD
-=======
 
   const clientAST = toClientAST(serverAST, tables);
   expect(clientAST).toEqual(ast);
@@ -609,7 +593,6 @@
       },
     }
   `);
->>>>>>> 1787f1c4
 });
 
 test('protocol version', () => {
