{
  "name": "zero-client",
  "version": "0.0.0",
  "private": true,
  "type": "module",
  "scripts": {
    "format": "prettier --write .",
    "check-format": "prettier --check .",
    "lint": "oxlint --type-aware src/",
    "test": "vitest run",
    "test:watch": "vitest",
    "test:update": "vitest run -u",
    "bench": "vitest bench --run",
    "bench:watch": "vitest bench --watch",
    "check-types": "tsc",
    "check-types:watch": "tsc --watch"
  },
  "dependencies": {
    "@rocicorp/lock": "^1.0.4",
    "@rocicorp/logger": "^5.4.0",
    "@rocicorp/resolver": "^1.0.2"
  },
  "devDependencies": {
    "@rocicorp/prettier-config": "^0.4.0",
<<<<<<< HEAD
=======
    "@standard-schema/spec": "^1.0.0",
    "@vitest/ui": "^3.2.4",
>>>>>>> 7edbe83b
    "ast-to-zql": "0.0.0",
    "datadog": "0.0.0",
    "esbuild": "^0.25.10",
    "playwright": "^1.53.2",
    "replicache": "15.2.1",
    "shared": "0.0.0",
    "typescript": "~5.8.2",
    "vitest": "^4.0.4",
    "zero-protocol": "0.0.0",
    "zero-schema": "0.0.0",
    "zero-types": "0.0.0",
    "zql": "0.0.0"
  },
  "prettier": "@rocicorp/prettier-config"
}<|MERGE_RESOLUTION|>--- conflicted
+++ resolved
@@ -22,11 +22,7 @@
   },
   "devDependencies": {
     "@rocicorp/prettier-config": "^0.4.0",
-<<<<<<< HEAD
-=======
     "@standard-schema/spec": "^1.0.0",
-    "@vitest/ui": "^3.2.4",
->>>>>>> 7edbe83b
     "ast-to-zql": "0.0.0",
     "datadog": "0.0.0",
     "esbuild": "^0.25.10",
