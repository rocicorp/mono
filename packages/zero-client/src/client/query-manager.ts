--- conflicted
+++ resolved
@@ -4,13 +4,8 @@
 import {must} from '../../../shared/src/must.ts';
 import {hashOfAST} from '../../../zero-protocol/src/ast-hash.ts';
 import {
-<<<<<<< HEAD
-  makeServerAST,
-  normalizeAST,
-=======
   normalizeAST,
   toServerAST,
->>>>>>> 1787f1c4
   type AST,
 } from '../../../zero-protocol/src/ast.ts';
 import type {ChangeDesiredQueriesMessage} from '../../../zero-protocol/src/change-desired-queries.ts';
@@ -142,11 +137,7 @@
     let entry = this.#queries.get(astHash);
     this.#recentQueries.delete(astHash);
     if (!entry) {
-<<<<<<< HEAD
-      const serverAST = makeServerAST(normalized, this.#tables);
-=======
       const serverAST = toServerAST(normalized, this.#tables);
->>>>>>> 1787f1c4
       entry = {
         normalized: serverAST,
         count: 1,
