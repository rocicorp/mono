import {type LogLevel, type LogSink} from '@rocicorp/logger';
import {type Resolver, resolver} from '@rocicorp/resolver';
import {type DeletedClients} from '../../../replicache/src/deleted-clients.ts';
import {
  ReplicacheImpl,
  type ReplicacheImplOptions,
} from '../../../replicache/src/impl.ts';
import {dropDatabase} from '../../../replicache/src/persist/collect-idb-databases.ts';
import type {Puller, PullerResult} from '../../../replicache/src/puller.ts';
import type {Pusher, PusherResult} from '../../../replicache/src/pusher.ts';
import type {ReplicacheOptions} from '../../../replicache/src/replicache-options.ts';
import type {
  ClientGroupID,
  ClientID,
} from '../../../replicache/src/sync/ids.ts';
import type {PullRequest} from '../../../replicache/src/sync/pull.ts';
import type {PushRequest} from '../../../replicache/src/sync/push.ts';
import type {
  MutatorDefs,
  MutatorReturn,
  UpdateNeededReason as ReplicacheUpdateNeededReason,
} from '../../../replicache/src/types.ts';
import {assert, unreachable} from '../../../shared/src/asserts.ts';
import {
  getBrowserGlobal,
  mustGetBrowserGlobal,
} from '../../../shared/src/browser-env.ts';
import type {DeepMerge} from '../../../shared/src/deep-merge.ts';
import {getDocumentVisibilityWatcher} from '../../../shared/src/document-visible.ts';
import {h64} from '../../../shared/src/hash.ts';
import {must} from '../../../shared/src/must.ts';
import {navigator} from '../../../shared/src/navigator.ts';
import {promiseRace} from '../../../shared/src/promise-race.ts';
import {emptyFunction} from '../../../shared/src/sentinels.ts';
import {sleep, sleepWithAbort} from '../../../shared/src/sleep.ts';
import {Subscribable} from '../../../shared/src/subscribable.ts';
import * as valita from '../../../shared/src/valita.ts';
import type {Writable} from '../../../shared/src/writable.ts';
import {type ClientSchema} from '../../../zero-protocol/src/client-schema.ts';
import type {ConnectedMessage} from '../../../zero-protocol/src/connect.ts';
import {encodeSecProtocols} from '../../../zero-protocol/src/connect.ts';
import type {DeleteClientsBody} from '../../../zero-protocol/src/delete-clients.ts';
import type {Downstream} from '../../../zero-protocol/src/down.ts';
import {downstreamSchema} from '../../../zero-protocol/src/down.ts';
import {ErrorKind} from '../../../zero-protocol/src/error-kind.ts';
import {
  ProtocolError,
  type ErrorMessage,
} from '../../../zero-protocol/src/error.ts';
import * as MutationType from '../../../zero-protocol/src/mutation-type-enum.ts';
import type {PingMessage} from '../../../zero-protocol/src/ping.ts';
import type {
  PokeEndMessage,
  PokePartMessage,
  PokeStartMessage,
} from '../../../zero-protocol/src/poke.ts';
import {PROTOCOL_VERSION} from '../../../zero-protocol/src/protocol-version.ts';
import type {
  PullRequestMessage,
  PullResponseBody,
  PullResponseMessage,
} from '../../../zero-protocol/src/pull.ts';
import type {
  CRUDMutation,
  CRUDMutationArg,
  CustomMutation,
  MutationID,
  PushMessage,
} from '../../../zero-protocol/src/push.ts';
import {CRUD_MUTATION_NAME, mapCRUD} from '../../../zero-protocol/src/push.ts';
import type {UpQueriesPatchOp} from '../../../zero-protocol/src/queries-patch.ts';
import type {Upstream} from '../../../zero-protocol/src/up.ts';
import type {NullableVersion} from '../../../zero-protocol/src/version.ts';
import {nullableVersionSchema} from '../../../zero-protocol/src/version.ts';
import {clientSchemaFrom} from '../../../zero-schema/src/builder/schema-builder.ts';
import {
  type NameMapper,
  clientToServer,
} from '../../../zero-schema/src/name-mapper.ts';
import type {Schema} from '../../../zero-types/src/schema.ts';
import type {ViewFactory} from '../../../zql/src/ivm/view.ts';
import {customMutatorKey} from '../../../zql/src/mutate/custom.ts';
import {
  type ClientMetricMap,
  type MetricMap,
  isClientMetric,
} from '../../../zql/src/query/metrics-delegate.ts';
import type {QueryDelegate} from '../../../zql/src/query/query-delegate.ts';
import {newQuery} from '../../../zql/src/query/query-impl.ts';
import {
  type HumanReadable,
  type MaterializeOptions,
  type PreloadOptions,
  type PullRow,
  type Query,
  type RunOptions,
} from '../../../zql/src/query/query.ts';
import type {TypedView} from '../../../zql/src/query/typed-view.ts';
import {nanoid} from '../util/nanoid.ts';
import {send} from '../util/socket.ts';
import {ActiveClientsManager} from './active-clients-manager.ts';
import {registerZeroDelegate} from './bindings.ts';
import {ClientErrorKind} from './client-error-kind.ts';
import {
  ConnectionManager,
  throwIfConnectionError,
} from './connection-manager.ts';
import {ConnectionStatus} from './connection-status.ts';
import {type Connection, ConnectionImpl} from './connection.ts';
import {ZeroContext} from './context.ts';
import {
  type BatchMutator,
  type CRUDMutator,
  type DBMutator,
  type WithCRUD,
  makeCRUDMutate,
  makeCRUDMutator,
} from './crud.ts';
import type {
  CustomMutatorDefs,
  CustomMutatorImpl,
  MakeCustomMutatorInterfaces,
} from './custom.ts';
import {makeReplicacheMutator} from './custom.ts';
import {DeleteClientsManager} from './delete-clients-manager.ts';
import {shouldEnableAnalytics} from './enable-analytics.ts';
import {
  ClientError,
  ServerError,
  type ZeroError,
  getBackoffParams,
  getErrorConnectionTransition,
  isAuthError,
  isServerError,
} from './error.ts';
import {
  type HTTPString,
  type WSString,
  appendPath,
  toWSString,
} from './http-string.ts';
import {Inspector} from './inspector/inspector.ts';
import {IVMSourceBranch} from './ivm-branch.ts';
import {type LogOptions, createLogOptions} from './log-options.ts';
import {
  DID_NOT_CONNECT_VALUE,
  MetricManager,
  REPORT_INTERVAL_MS,
  type Series,
  getLastConnectErrorValue,
  shouldReportConnectError,
} from './metrics.ts';
import {MutationTracker} from './mutation-tracker.ts';
import type {OnErrorParameters} from './on-error.ts';
import type {UpdateNeededReason, ZeroOptions} from './options.ts';
import {QueryManager} from './query-manager.ts';
import {
  reloadScheduled,
  reloadWithReason,
  reportReloadReason,
  resetBackoff,
} from './reload-error-handler.ts';
<<<<<<< HEAD
=======
import {
  ClientError,
  getBackoffParams,
  getErrorConnectionTransition,
  isAuthError,
  isClientError,
  isServerError,
  NO_STATUS_TRANSITION,
  type ZeroError,
} from './error.ts';
>>>>>>> 7e6b56e5
import {getServer} from './server-option.ts';
import {version} from './version.ts';
import {ZeroLogContext} from './zero-log-context.ts';
import {PokeHandler} from './zero-poke-handler.ts';
import {ZeroRep} from './zero-rep.ts';

export type NoRelations = Record<string, never>;

export type MakeEntityQueriesFromSchema<S extends Schema> = {
  readonly [K in keyof S['tables'] & string]: Query<S, K>;
};

declare const TESTING: boolean;

export type TestingContext<TContext> = {
  puller: Puller;
  pusher: Pusher;
  setReload: (r: () => void) => void;
  logOptions: LogOptions;
  connectStart: () => number | undefined;
  socketResolver: () => Resolver<WebSocket>;
  connectionManager: () => ConnectionManager;
  queryDelegate: () => QueryDelegate<TContext>;
};

export const exposedToTestingSymbol = Symbol();
export const createLogOptionsSymbol = Symbol();

interface TestZero<TContext> {
  [exposedToTestingSymbol]?: TestingContext<TContext>;
  [createLogOptionsSymbol]?: (options: {
    consoleLogLevel: LogLevel;
    server: string | null;
  }) => LogOptions;
}

function asTestZero<
  S extends Schema,
  MD extends CustomMutatorDefs | undefined,
  Context,
>(z: Zero<S, MD, Context>): TestZero<Context> {
  return z as TestZero<Context>;
}

export const RUN_LOOP_INTERVAL_MS = 5_000;

/**
 * How frequently we should ping the server to keep the connection alive.
 */
export const PING_INTERVAL_MS = 5_000;

/**
 * The amount of time we wait for a pong before we consider the ping timed out.
 */
export const PING_TIMEOUT_MS = 5_000;

/**
 * The amount of time we wait for a pull response before we consider a pull
 * request timed out.
 */
export const PULL_TIMEOUT_MS = 5_000;

export const DEFAULT_DISCONNECT_HIDDEN_DELAY_MS = 5_000;

/**
 * The amount of time we allow for continuous connecting attempts before
 * transitioning to disconnected state.
 *
 * Default to 5 minutes.
 */
export const DEFAULT_DISCONNECT_TIMEOUT_MS = 5 * 60 * 1_000;

/**
 * The amount of time we wait for a connection to be established before we
 * consider it timed out.
 */
export const CONNECT_TIMEOUT_MS = 10_000;

const CHECK_CONNECTIVITY_ON_ERROR_FREQUENCY = 6;

const NULL_LAST_MUTATION_ID_SENT = {clientID: '', id: -1} as const;

const DEFAULT_QUERY_CHANGE_THROTTLE_MS = 10;

function convertOnUpdateNeededReason(
  reason: ReplicacheUpdateNeededReason,
): UpdateNeededReason {
  return {type: reason.type};
}

function updateNeededReloadReasonMessage(reason: UpdateNeededReason) {
  const {type} = reason;
  let reasonMsg = '';
  switch (type) {
    case 'NewClientGroup':
      reasonMsg =
        "This client could not sync with a newer client. This is probably due to another tab loading a newer incompatible version of the app's code.";
      break;
    case 'VersionNotSupported':
      reasonMsg =
        "The server no longer supports this client's protocol version.";
      break;
    case 'SchemaVersionNotSupported':
      reasonMsg = 'Client and server schemas incompatible.';
      break;
    default:
      unreachable(type);
  }
  if (reason.message) {
    reasonMsg += ' ' + reason.message;
  }
  return reasonMsg;
}

const serverAheadReloadReason = `Server reported that client is ahead of server. This probably happened because the server is in development mode and restarted. Currently when this happens, the dev server loses its state and on reconnect sees the client as ahead. If you see this in other cases, it may be a bug in Zero.`;

function onClientStateNotFoundServerReason(serverErrMsg: string) {
  return `Server could not find state needed to synchronize this client. ${serverErrMsg}`;
}
const ON_CLIENT_STATE_NOT_FOUND_REASON_CLIENT =
  'The local persistent state needed to synchronize this client has been garbage collected.';

// Keep in sync with packages/replicache/src/replicache-options.ts
export interface ReplicacheInternalAPI {
  lastMutationID(): number;
}

const internalReplicacheImplMap = new WeakMap<object, ReplicacheImpl>();

export function getInternalReplicacheImplForTesting(
  z: object,
): ReplicacheImpl<MutatorDefs> {
  assert(TESTING);
  return must(internalReplicacheImplMap.get(z));
}

const CLOSE_CODE_NORMAL = 1000;
const CLOSE_CODE_GOING_AWAY = 1001;
type CloseCode = typeof CLOSE_CODE_NORMAL | typeof CLOSE_CODE_GOING_AWAY;

export class Zero<
  const S extends Schema,
  MD extends CustomMutatorDefs | undefined = undefined,
  TContext = unknown,
> {
  readonly version = version;

  readonly #rep: ReplicacheImpl<WithCRUD<MutatorDefs>>;
  readonly #server: HTTPString | null;
  readonly userID: string;
  readonly storageKey: string;

  readonly #lc: ZeroLogContext;
  readonly #logOptions: LogOptions;
  readonly #enableAnalytics: boolean;
  readonly #clientSchema: ClientSchema;

  readonly #pokeHandler: PokeHandler;
  readonly #queryManager: QueryManager;
  readonly #ivmMain: IVMSourceBranch;
  readonly #clientToServer: NameMapper;
  readonly #deleteClientsManager: DeleteClientsManager;
  readonly #mutationTracker: MutationTracker;

  /**
   * The queries we sent when inside the sec-protocol header when establishing a connection.
   * More queries could be registered while we're waiting for the 'connected' message
   * to come back from the server. To understand what queries we need to send
   * to the server, we diff the `initConnectionQueries` with the current set of desired queries.
   *
   * If this is set to `undefined` that means no queries were sent inside the `sec-protocol` header
   * and an `initConnection` message must be sent to the server after receiving the `connected` message.
   */
  #initConnectionQueries: Map<string, UpQueriesPatchOp> | undefined;

  /**
   * We try to send the deleted clients and (client groups) as part of the
   * sec-protocol header. If we can't because the header would get too large we
   * keep track of the deleted clients and send them after the connection is
   * established.
   */
  #deletedClients: DeleteClientsBody | undefined;

  #lastMutationIDSent: {clientID: string; id: number} =
    NULL_LAST_MUTATION_ID_SENT;

  #onPong: () => void = () => undefined;

  readonly #onlineManager: OnlineManager;

  readonly #onUpdateNeeded: (reason: UpdateNeededReason) => void;
  readonly #onClientStateNotFound: (reason?: string) => void;
  // Last cookie used to initiate a connection
  #connectCookie: NullableVersion = null;
  // Total number of sockets successfully connected by this client
  #connectedCount = 0;
  // Number of messages received over currently connected socket.  Reset
  // on disconnect.
  #messageCount = 0;
  #connectedAt = 0;
  // Reset on successful connection.
  #connectErrorCount = 0;

  #abortPingTimeout = () => {
    // intentionally empty
  };

  readonly #zeroContext: ZeroContext<TContext>;

  #pendingPullsByRequestID: Map<string, Resolver<PullResponseBody>> = new Map();
  #lastMutationIDReceived = 0;

  #socket: WebSocket | undefined = undefined;
  #socketResolver = resolver<WebSocket>();
  /**
   * Utility promise that resolves when the socket transitions to connected.
   * It rejects if we hit an error or timeout before the connected message.
   * Used by push/pull helpers to queue work until the connection is usable.
   */
  #connectResolver = resolver<void>();

  #closeAbortController = new AbortController();

  readonly #visibilityWatcher;

  readonly #connectionManager: ConnectionManager;
  readonly #connection: Connection;
  readonly #activeClientsManager: Promise<ActiveClientsManager>;
  #inspector: Inspector | undefined;

  #connectStart: number | undefined = undefined;
  // Set on connect attempt if currently undefined.
  // Reset to undefined when
  // 1. client stops trying to connect because it is hidden
  // 2. client encounters a connect error and canary request indicates
  //    the client is offline
  // 2. client successfully connects
  #totalToConnectStart: number | undefined = undefined;

  readonly #options: ZeroOptions<S, MD, TContext>;

  readonly query: MakeEntityQueriesFromSchema<S>;

  // TODO: Metrics needs to be rethought entirely as we're not going to
  // send metrics to customer server.
  #metrics: MetricManager;

  // Store as field to allow test subclass to override. Web API doesn't allow
  // overwriting location fields for security reasons.
  #reload = () => getBrowserGlobal('location')?.reload();

  /**
   * Constructs a new Zero client.
   */
  constructor(options: ZeroOptions<S, MD, TContext>) {
    const {
      userID,
      storageKey,
      onOnlineChange,
      onUpdateNeeded,
      onClientStateNotFound,
      hiddenTabDisconnectDelay = DEFAULT_DISCONNECT_HIDDEN_DELAY_MS,
      schema,
      batchViewUpdates = applyViewUpdates => applyViewUpdates(),
      maxRecentQueries = 0,
      slowMaterializeThreshold = 5_000,
    } = options as ZeroOptions<S, MD>;
    if (!userID) {
      throw new ClientError({
        kind: ClientErrorKind.Internal,
        message: 'ZeroOptions.userID must not be empty.',
      });
    }
    const server = getServer(options.server);
    this.#enableAnalytics = shouldEnableAnalytics(
      server,
      false /*options.enableAnalytics,*/, // Reenable analytics
    );

    let {kvStore = 'idb'} = options as ZeroOptions<S, MD>;
    if (kvStore === 'idb') {
      if (!getBrowserGlobal('indexedDB')) {
        // oxlint-disable-next-line no-console
        console.warn(
          'IndexedDB is not supported in this environment. Falling back to memory storage.',
        );
        kvStore = 'mem';
      }
    }

    if (hiddenTabDisconnectDelay < 0) {
      throw new ClientError({
        kind: ClientErrorKind.Internal,
        message: 'ZeroOptions.hiddenTabDisconnectDelay must not be negative.',
      });
    }

    this.#onlineManager = new OnlineManager();

    if (onOnlineChange) {
      this.#onlineManager.subscribe(onOnlineChange);
    }

    this.#options = options;

    this.#logOptions = this.#createLogOptions({
      consoleLogLevel: options.logLevel ?? 'warn',
      server: null, //server, // Reenable remote logging
      enableAnalytics: this.#enableAnalytics,
    });
    const logOptions = this.#logOptions;

    this.#connectionManager = new ConnectionManager({
      disconnectTimeoutMs: DEFAULT_DISCONNECT_TIMEOUT_MS,
    });

    const {enableLegacyMutators = true, enableLegacyQueries = true} = schema;

    const replicacheMutators: MutatorDefs & {
      [CRUD_MUTATION_NAME]: CRUDMutator;
    } = {
      [CRUD_MUTATION_NAME]: enableLegacyMutators
        ? makeCRUDMutator(schema)
        : () =>
            Promise.reject(
              new ClientError({
                kind: ClientErrorKind.Internal,
                message: 'Zero CRUD mutators are not enabled.',
              }),
            ),
    };
    this.#ivmMain = new IVMSourceBranch(schema.tables);

    function assertUnique(key: string) {
      assert(
        replicacheMutators[key] === undefined,
        `A mutator, or mutator namespace, has already been defined for ${key}`,
      );
    }

    // We create a special log sink that calls onError if defined instead of
    // logging error messages.
    const {onError} = options;
    const sink = logOptions.logSink;
    const logSink: LogSink<OnErrorParameters> = {
      log(level, context, ...args) {
        if (level === 'error' && onError) {
          onError(...(args as OnErrorParameters));
        } else {
          sink.log(level, context, ...args);
        }
      },
      async flush() {
        await sink.flush?.();
      },
    };

    const lc = new ZeroLogContext(logOptions.logLevel, {}, logSink);

    this.#mutationTracker = new MutationTracker(
      lc,
      (upTo: MutationID) => this.#send(['ackMutationResponses', upTo]),
      error => {
        this.#disconnect(lc, error);
      },
    );
    if (options.mutators) {
      for (const [namespaceOrKey, mutatorOrMutators] of Object.entries(
        options.mutators,
      )) {
        if (typeof mutatorOrMutators === 'function') {
          const key = namespaceOrKey as string;
          assertUnique(key);
          replicacheMutators[key] = makeReplicacheMutator(
            lc,
            mutatorOrMutators,
            schema,
            // Replicache expects mutators to only be able to return JSON
            // but Zero wraps the return with: `{server?: Promise<MutationResult>, client?: T}`
          ) as () => MutatorReturn;
          continue;
        }
        if (typeof mutatorOrMutators === 'object') {
          for (const [name, mutator] of Object.entries(mutatorOrMutators)) {
            const key = customMutatorKey(
              namespaceOrKey as string,
              name as string,
            );
            assertUnique(key);
            replicacheMutators[key] = makeReplicacheMutator(
              lc,
              mutator as CustomMutatorImpl<S>,
              schema,
            ) as () => MutatorReturn;
          }
          continue;
        }
        unreachable(mutatorOrMutators);
      }
    }

    this.storageKey = storageKey ?? '';

    const {clientSchema, hash} = clientSchemaFrom(schema);
    this.#clientSchema = clientSchema;

    // Create a hash that includes storage key, URL configuration, and query parameters
    const nameKey = JSON.stringify({
      storageKey: this.storageKey,
      mutateUrl: options.mutateURL ?? '',
      queryUrl: options.getQueriesURL ?? '',
    });
    const hashedKey = h64(nameKey).toString(36);

    const replicacheOptions: ReplicacheOptions<WithCRUD<MutatorDefs>> = {
      // The schema stored in IDB is dependent upon both the ClientSchema
      // and the AST schema (i.e. PROTOCOL_VERSION).
      schemaVersion: `${PROTOCOL_VERSION}.${hash}`,
      logLevel: logOptions.logLevel,
      logSinks: [logOptions.logSink],
      mutators: replicacheMutators,
      name: `zero-${userID}-${hashedKey}`,
      pusher: (req, reqID) => this.#pusher(req, reqID),
      puller: (req, reqID) => this.#puller(req, reqID),
      pushDelay: 0,
      requestOptions: {
        maxDelayMs: 0,
        minDelayMs: 0,
      },
      licenseKey: 'zero-client-static-key',
      kvStore,
    };

    this.#zeroContext = new ZeroContext(
      lc,
      this.#ivmMain,
      this.#options.context as TContext,
      (ast, ttl, gotCallback) => {
        if (enableLegacyQueries) {
          return this.#queryManager.addLegacy(ast, ttl, gotCallback);
        }
        // legacy queries are client side only. Do not track with the server
        return emptyFunction;
      },
      (ast, customQueryID, ttl, gotCallback) =>
        this.#queryManager.addCustom(ast, customQueryID, ttl, gotCallback),
      (ast, ttl) => {
        if (enableLegacyQueries) {
          this.#queryManager.updateLegacy(ast, ttl);
        }
      },
      (customQueryID, ttl) =>
        this.#queryManager.updateCustom(customQueryID, ttl),
      () => this.#queryManager.flushBatch(),
      batchViewUpdates,
      this.#addMetric,
      assertValidRunOptions,
    );

    // Register the delegate for bindings to access via WeakMap.
    // This avoids exposing the delegate as a public API on Zero.
    // zeroDelegates.set(this, this.#zeroContext);
    registerZeroDelegate(this, this.#zeroContext);

    const replicacheImplOptions: ReplicacheImplOptions = {
      enableClientGroupForking: false,
      enableMutationRecovery: false,
      enablePullAndPushInOpen: false, // Zero calls push in its connection management code
      onClientsDeleted: deletedClients =>
        this.#deleteClientsManager.onClientsDeleted(deletedClients),
      zero: new ZeroRep(
        this.#zeroContext,
        this.#ivmMain,
        options.mutators !== undefined,
        this.#mutationTracker,
      ),
    };

    const rep = new ReplicacheImpl(replicacheOptions, replicacheImplOptions);
    this.#rep = rep;

    if (TESTING) {
      internalReplicacheImplMap.set(this, rep);
    }
    this.#server = server;
    this.userID = userID;
    this.#lc = lc.withContext('clientID', rep.clientID);
    this.#connection = new ConnectionImpl(this.#connectionManager, this.#lc);
    this.#mutationTracker.setClientIDAndWatch(
      rep.clientID,
      rep.experimentalWatch.bind(rep),
    );

    this.#activeClientsManager = makeActiveClientsManager(
      rep.clientGroupID,
      this.clientID,
      this.#closeAbortController.signal,
      (clientID: ClientID, clientGroupID: ClientGroupID) =>
        this.#deleteClientsManager.onClientsDeleted([
          {clientGroupID, clientID},
        ]),
    );

    const onUpdateNeededCallback = (reason: UpdateNeededReason) => {
      if (onUpdateNeeded) {
        onUpdateNeeded(reason);
      } else {
        reloadWithReason(
          this.#lc,
          this.#reload,
          reason.type,
          updateNeededReloadReasonMessage(reason),
        );
      }
    };
    this.#onUpdateNeeded = onUpdateNeededCallback;
    this.#rep.onUpdateNeeded = reason => {
      onUpdateNeededCallback(convertOnUpdateNeededReason(reason));
    };

    const onClientStateNotFoundCallback =
      onClientStateNotFound ??
      ((reason?: string) => {
        reloadWithReason(
          this.#lc,
          this.#reload,
          ErrorKind.ClientNotFound,
          reason ?? ON_CLIENT_STATE_NOT_FOUND_REASON_CLIENT,
        );
      });
    this.#onClientStateNotFound = onClientStateNotFoundCallback;
    this.#rep.onClientStateNotFound = onClientStateNotFoundCallback;

    // oxlint-disable-next-line @typescript-eslint/no-explicit-any
    const {mutate, mutateBatch} = makeCRUDMutate<S>(schema, rep.mutate) as any;

    if (options.mutators) {
      for (const [namespaceOrKey, mutatorsOrMutator] of Object.entries(
        options.mutators,
      )) {
        if (typeof mutatorsOrMutator === 'function') {
          mutate[namespaceOrKey] = must(rep.mutate[namespaceOrKey as string]);
          continue;
        }

        let existing = mutate[namespaceOrKey];
        if (existing === undefined) {
          existing = {};
          mutate[namespaceOrKey] = existing;
        }

        for (const name of Object.keys(mutatorsOrMutator)) {
          existing[name] = must(
            rep.mutate[customMutatorKey(namespaceOrKey, name)],
          );
        }
      }
    }

    this.mutate = mutate;
    this.mutateBatch = mutateBatch;

    this.#queryManager = new QueryManager(
      this.#lc,
      this.#mutationTracker,
      rep.clientID,
      schema.tables,
      msg => this.#send(msg),
      rep.experimentalWatch.bind(rep),
      maxRecentQueries,
      options.queryChangeThrottleMs ?? DEFAULT_QUERY_CHANGE_THROTTLE_MS,
      slowMaterializeThreshold,
      (error: ZeroError) => {
        this.#disconnect(lc, error);
      },
    );
    this.#clientToServer = clientToServer(schema.tables);

    this.#deleteClientsManager = new DeleteClientsManager(
      msg => this.#send(msg),
      rep.perdag,
      this.#lc,
      this.#rep.clientGroupID,
    );

    this.query = this.#registerQueries(schema);

    reportReloadReason(this.#lc);

    this.#metrics = new MetricManager({
      reportIntervalMs: REPORT_INTERVAL_MS,
      host: getBrowserGlobal('location')?.host ?? '',
      source: 'client',
      reporter: this.#enableAnalytics
        ? allSeries => this.#reportMetrics(allSeries)
        : () => Promise.resolve(),
      lc: this.#lc,
    });
    this.#metrics.tags.push(`version:${this.version}`);

    this.#pokeHandler = new PokeHandler(
      poke => this.#rep.poke(poke),
      () => this.#onPokeError(),
      rep.clientID,
      schema,
      this.#lc,
      this.#mutationTracker,
    );

    this.#visibilityWatcher = getDocumentVisibilityWatcher(
      getBrowserGlobal('document'),
      hiddenTabDisconnectDelay,
      this.#closeAbortController.signal,
    );

    void this.#runLoop();

    this.#expose();

    if (TESTING) {
      asTestZero(this)[exposedToTestingSymbol] = {
        puller: (req, rid) => this.#puller(req, rid),
        pusher: (req, rid) => this.#pusher(req, rid),
        setReload: (r: () => void) => {
          this.#reload = r;
        },
        logOptions: this.#logOptions,
        connectStart: () => this.#connectStart,
        socketResolver: () => this.#socketResolver,
        connectionManager: () => this.#connectionManager,
        queryDelegate: () => this.#zeroContext,
      };
    }
  }

  #expose() {
    // Expose the Zero instance to the global scope.
    // oxlint-disable-next-line @typescript-eslint/no-explicit-any
    const g = globalThis as any;
    if (g.__zero === undefined) {
      g.__zero = this;
    } else if (g.__zero instanceof Zero) {
      const prev = g.__zero;
      g.__zero = {
        [prev.clientID]: prev,
        [this.clientID]: this,
      };
    } else {
      g.__zero[this.clientID] = this;
    }
  }

  #unexpose() {
    // oxlint-disable-next-line @typescript-eslint/no-explicit-any
    const g = globalThis as any;
    assert(g.__zero !== undefined);
    if (g.__zero instanceof Zero) {
      assert(g.__zero === this);
      delete g.__zero;
    } else {
      delete g.__zero[this.clientID];
      if (Object.entries(g.__zero).length === 1) {
        g.__zero = Object.values(g.__zero)[0];
      }
    }
  }

  #send(msg: Upstream): void {
    if (
      this.#socket &&
      this.#connectionManager.is(ConnectionStatus.Connected)
    ) {
      send(this.#socket, msg);
    }
  }

  #createLogOptions(options: {
    consoleLogLevel: LogLevel;
    server: HTTPString | null;
    enableAnalytics: boolean;
  }): LogOptions {
    if (TESTING) {
      const testZero = asTestZero(this);
      if (testZero[createLogOptionsSymbol]) {
        return testZero[createLogOptionsSymbol](options);
      }
    }
    return createLogOptions(options);
  }

  /**
   * Preloads data for a query into the cache, without keeping it in memory.
   *
   * This function is useful when you want to populate the cache ahead of time,
   * for example after login, to avoid a flash of loading screen on the next page.
   *
   * Returns an object with two properties:
   * - `complete`: a Promise that resolves when the data is loaded
   * - `cleanup`: a function that can be called to cancel the preload
   *
   * @example
   * ```ts
   * const {complete, cleanup} = zero.preload(userQuery);
   * await complete;
   * // Now the data is cached and can be used immediately
   * ```
   */
  preload<
    TTable extends keyof S['tables'] & string,
    TReturn extends PullRow<TTable, S>,
  >(query: Query<S, TTable, TReturn, TContext>, options?: PreloadOptions) {
    return this.#zeroContext.preload(query, options);
  }

  /**
   * Executes a query once and returns the results.
   *
   * By default, waits for any pending data to sync before running the query.
   * This ensures fresh results from the server. Use `{type: 'unknown'}` to
   * run immediately with whatever data is available locally.
   *
   * @param query - The query to execute
   * @param runOptions - Options controlling query execution
   * @returns A Promise resolving to the query results
   *
   * @example
   * ```ts
   * // Wait for server sync
   * const users = await zero.run(userQuery);
   *
   * // Run with local data only
   * const cachedUsers = await zero.run(userQuery, {type: 'unknown'});
   * ```
   */
  run<TTable extends keyof S['tables'] & string, TReturn>(
    query: Query<S, TTable, TReturn, TContext>,
    runOptions?: RunOptions,
  ): Promise<HumanReadable<TReturn>> {
    return this.#zeroContext.run(query, runOptions);
  }

  get context(): TContext {
    return this.#options.context as TContext;
  }

  /**
   * Creates a materialized view of a query that stays synchronized with the database.
   *
   * The materialized view automatically updates when the underlying data changes.
   * When done with the view, call `view.destroy()` to clean up subscriptions.
   *
   * Optionally accepts a factory function to create a custom view implementation.
   *
   * @param query - The query to materialize
   * @param factory - Optional factory function to create a custom view
   * @param options - Options controlling view behavior
   * @returns A TypedView that stays synchronized with the data
   *
   * @example
   * ```ts
   * // Create a standard view
   * const view = zero.materialize(userQuery);
   * console.log(view.data); // Current query results
   * view.destroy(); // Clean up when done
   *
   * // Create a custom view
   * const customView = zero.materialize(userQuery, (query) => new MyCustomView(query));
   * ```
   */
  materialize<TTable extends keyof S['tables'] & string, TReturn>(
    query: Query<S, TTable, TReturn, TContext>,
    options?: MaterializeOptions,
  ): TypedView<HumanReadable<TReturn>>;
  materialize<T, TTable extends keyof S['tables'] & string, TReturn>(
    query: Query<S, TTable, TReturn, TContext>,
    factory: ViewFactory<S, TTable, TReturn, TContext, T>,
    options?: MaterializeOptions,
  ): T;
  materialize<T, TTable extends keyof S['tables'] & string, TReturn>(
    query: Query<S, TTable, TReturn, TContext>,
    factoryOrOptions?:
      | ViewFactory<S, TTable, TReturn, TContext, T>
      | MaterializeOptions,
    maybeOptions?: MaterializeOptions,
  ) {
    const [factory, options] =
      typeof factoryOrOptions === 'function'
        ? [factoryOrOptions, maybeOptions]
        : [undefined, factoryOrOptions];

    return this.#zeroContext.materialize(query, factory, options);
  }

  /**
   * The server URL that this Zero instance is configured with.
   */
  get server(): HTTPString | null {
    return this.#server;
  }

  /**
   * The name of the IndexedDB database in which the data of this
   * instance of Zero is stored.
   */
  get idbName(): string {
    return this.#rep.idbName;
  }

  /**
   * The schema version of the data understood by this application.
   * See [[ZeroOptions.schemaVersion]].
   */
  get schemaVersion(): string {
    return this.#rep.schemaVersion;
  }

  /**
   * The schema passed into Zero when it was constructed.
   *
   * This can be paired with the inspector API to explore the client cache for
   * debugging or tooling. The inspector exposes the raw key/value map as well
   * as the per-table rows that back `zero.query[tableName].run()`.
   *
   * ```ts
   * const inspector = __zero.inspector;
   * const client = inspector.client;
   *
   * console.log('client map:', await client.map());
   *
   * for (const tableName of Object.keys(__zero.schema.tables)) {
   *   console.table(await client.rows(tableName));
   * }
   * ```
   */
  get schema(): S {
    return this.#options.schema;
  }

  /**
   * The client ID for this instance of Zero. Each instance
   * gets a unique client ID.
   */
  get clientID(): ClientID {
    return this.#rep.clientID;
  }

  get clientGroupID(): Promise<ClientGroupID> {
    return this.#rep.clientGroupID;
  }

  /**
   * Provides simple "CRUD" mutations for the tables in the schema.
   *
   * Each table has `create`, `set`, `update`, and `delete` methods.
   *
   * ```ts
   * await zero.mutate.issue.create({id: '1', title: 'First issue', priority: 'high'});
   * await zero.mutate.comment.create({id: '1', text: 'First comment', issueID: '1'});
   * ```
   *
   * The `update` methods support partials. Unspecified or `undefined` fields
   * are left unchanged:
   *
   * ```ts
   * // Priority left unchanged.
   * await zero.mutate.issue.update({id: '1', title: 'Updated title'});
   * ```
   */
  readonly mutate: MD extends CustomMutatorDefs
    ? S['enableLegacyMutators'] extends false
      ? MakeCustomMutatorInterfaces<S, MD, TContext>
      : DeepMerge<DBMutator<S>, MakeCustomMutatorInterfaces<S, MD, TContext>>
    : DBMutator<S>;

  /**
   * Provides a way to batch multiple CRUD mutations together:
   *
   * ```ts
   * await zero.mutateBatch(m => {
   *   await m.issue.create({id: '1', title: 'First issue'});
   *   await m.comment.create({id: '1', text: 'First comment', issueID: '1'});
   * });
   * ```
   *
   * Batch sends all mutations in a single transaction. If one fails, all are
   * rolled back together. Batch can also be more efficient than making many
   * individual mutations.
   *
   * `mutateBatch` is not allowed inside another `mutateBatch` call. Doing so
   * will throw an error.
   */
  readonly mutateBatch: BatchMutator<S>;

  /**
   * The connection API for managing Zero's connection lifecycle.
   *
   * Use this to monitor connection state and manually control connections.
   *
   * @example
   * ```ts
   * // Subscribe to connection state changes
   * z.connection.state.subscribe(state => {
   *   console.log('Connection state:', state.name);
   * });
   *
   * // Manually resume connection from error state
   * await z.connection.connect();
   * ```
   */
  get connection(): Connection {
    return this.#connection;
  }

  /**
   * Whether this Zero instance has been closed.
   *
   * Once a Zero instance has been closed it no longer syncs, you can no
   * longer query or mutate data with it, and its query views stop updating.
   */
  get closed(): boolean {
    return this.#connectionManager.is(ConnectionStatus.Closed);
  }

  /**
   * Closes this Zero instance.
   *
   * Once a Zero instance has been closed it no longer syncs, you can no
   * longer query or mutate data with it, and its query views stop updating.
   */
  async close(): Promise<void> {
    const lc = this.#lc.withContext('close');

    try {
      if (this.closed) {
        lc.debug?.('close() called on already closed instance');
        return;
      }

      lc.debug?.('Closing Zero instance. Stack:', new Error().stack);

      this.#onlineManager.cleanup();

      if (!this.#connectionManager.is(ConnectionStatus.Disconnected)) {
        this.#disconnect(
          lc,
          new ClientError({
            kind: ClientErrorKind.ClientClosed,
            message: 'Zero instance closed by user',
          }),
          CLOSE_CODE_NORMAL,
        );
      }
      lc.debug?.('Aborting closeAbortController due to close()');
      this.#closeAbortController.abort();
      this.#metrics.stop();
      const ret = await this.#rep.close();
      this.#unexpose();
      return ret;
    } catch (e) {
      lc.error?.('Error closing Zero instance', e);
      throw e;
    } finally {
      this.#connectionManager.closed();
    }
  }

  #onMessage = (e: MessageEvent<string>) => {
    const lc = this.#lc;
    lc.debug?.('received message', e.data);
    if (this.closed) {
      lc.debug?.('ignoring message because already closed');
      return;
    }

    let downMessage: Downstream;
    const {data} = e;
    try {
      downMessage = valita.parse(
        JSON.parse(data),
        downstreamSchema,
        'passthrough',
      );
    } catch (e) {
      const invalidMessageError = new ClientError({
        kind: ClientErrorKind.InvalidMessage,
        message: `Invalid message received from server: ${e instanceof Error ? e.message + '. ' : ''}${data}`,
      });
      this.#disconnect(lc, invalidMessageError);
      return;
    }
    this.#messageCount++;
    const msgType = downMessage[0];
    switch (msgType) {
      case 'connected':
        return this.#handleConnectedMessage(lc, downMessage);

      case 'error':
        return this.#handleErrorMessage(lc, downMessage);

      case 'pong':
        // Receiving a pong means that the connection is healthy, as the
        // initial schema / versioning negotiations would produce an error
        // before a ping-pong timeout.
        resetBackoff();
        return this.#onPong();

      case 'pokeStart':
        return this.#handlePokeStart(lc, downMessage);

      case 'pokePart':
        if (downMessage[1].rowsPatch) {
          // Receiving row data indicates that the client is in a good state
          // and can reset the reload backoff state.
          resetBackoff();
        }
        return this.#handlePokePart(lc, downMessage);

      case 'pokeEnd':
        return this.#handlePokeEnd(lc, downMessage);

      case 'pull':
        return this.#handlePullResponse(lc, downMessage);

      case 'deleteClients':
        return this.#deleteClientsManager.clientsDeletedOnServer(
          downMessage[1],
        );

      case 'pushResponse':
        return this.#mutationTracker.processPushResponse(downMessage[1]);

      case 'transformError':
        this.#queryManager.handleTransformErrors(downMessage[1]);
        break;

      case 'inspect':
        // ignore at this layer.
        break;

      default: {
        const invalidMessageError = new ClientError({
          kind: ClientErrorKind.InvalidMessage,
          message: `Invalid message received from server: ${data}`,
        });
        this.#disconnect(lc, invalidMessageError);
        return;
      }
    }
  };

  #onOpen = () => {
    const l = addWebSocketIDFromSocketToLogContext(this.#socket!, this.#lc);
    if (this.#connectStart === undefined) {
      l.error?.('Got open event but connect start time is undefined.');
    } else {
      const now = Date.now();
      const timeToOpenMs = now - this.#connectStart;
      l.info?.('Got socket open event', {
        navigatorOnline: navigator?.onLine,
        timeToOpenMs,
      });
    }
  };

  #onClose = (e: CloseEvent) => {
    const lc = addWebSocketIDFromSocketToLogContext(this.#socket!, this.#lc);
    const {code, reason, wasClean} = e;
    if (code <= 1001) {
      lc.info?.('Got socket close event', {code, reason, wasClean});
    } else {
      lc.error?.('Got unexpected socket close event', {
        code,
        reason,
        wasClean,
      });
    }

    const closeError = new ClientError(
      wasClean
        ? {
            kind: ClientErrorKind.CleanClose,
            message: 'WebSocket connection closed cleanly',
          }
        : {
            kind: ClientErrorKind.AbruptClose,
            message: 'WebSocket connection closed abruptly',
          },
    );
    this.#connectResolver.reject(closeError);
    this.#disconnect(lc, closeError);
  };

  // An error on the connection is fatal for the connection.
  async #handleErrorMessage(
    lc: ZeroLogContext,
    downMessage: ErrorMessage,
  ): Promise<void> {
    const [, {kind, message}] = downMessage;

    // Rate limit errors are not fatal to the connection.
    // We really don't want to disconnect and reconnect a rate limited user as
    // it'll use more resources on the server
    if (kind === ErrorKind.MutationRateLimited) {
      this.#lastMutationIDSent = NULL_LAST_MUTATION_ID_SENT;
      lc.error?.(kind, 'Mutation rate limited', {message});
      return;
    }

    lc.info?.(`${kind}: ${message}}`);
    const error = new ProtocolError(downMessage[1]);
    lc.error?.(`${error.kind}:\n\n${error.errorBody.message}`, error);

    lc.debug?.('Rejecting connect resolver due to error', error);
    this.#connectResolver.reject(error);
    this.#disconnect(lc, error);

    if (kind === ErrorKind.VersionNotSupported) {
      this.#onUpdateNeeded({type: kind, message});
    } else if (kind === ErrorKind.SchemaVersionNotSupported) {
      await this.#rep.disableClientGroup();
      this.#onUpdateNeeded({
        type: 'SchemaVersionNotSupported',
        message,
      });
    } else if (kind === ErrorKind.ClientNotFound) {
      await this.#rep.disableClientGroup();
      this.#onClientStateNotFound?.(onClientStateNotFoundServerReason(message));
    } else if (
      kind === ErrorKind.InvalidConnectionRequestLastMutationID ||
      kind === ErrorKind.InvalidConnectionRequestBaseCookie
    ) {
      await dropDatabase(this.#rep.idbName);
      reloadWithReason(lc, this.#reload, kind, serverAheadReloadReason);
    }
  }

  async #handleConnectedMessage(
    lc: ZeroLogContext,
    connectedMessage: ConnectedMessage,
  ): Promise<void> {
    const now = Date.now();
    const [, connectBody] = connectedMessage;
    lc = addWebSocketIDToLogContext(connectBody.wsid, lc);

    if (this.#connectedCount === 0) {
      this.#checkConnectivity('firstConnect');
    } else if (this.#connectErrorCount > 0) {
      this.#checkConnectivity('connectAfterError');
    }
    this.#connectedCount++;
    this.#connectedAt = now;
    this.#metrics.lastConnectError.clear();
    const proceedingConnectErrorCount = this.#connectErrorCount;
    this.#connectErrorCount = 0;

    let timeToConnectMs: number | undefined;
    let connectMsgLatencyMs: number | undefined;
    if (this.#connectStart === undefined) {
      lc.error?.('Got connected message but connect start time is undefined.');
    } else {
      timeToConnectMs = now - this.#connectStart;
      this.#metrics.timeToConnectMs.set(timeToConnectMs);
      connectMsgLatencyMs =
        connectBody.timestamp !== undefined
          ? now - connectBody.timestamp
          : undefined;
      this.#connectStart = undefined;
    }
    let totalTimeToConnectMs: number | undefined;
    if (this.#totalToConnectStart === undefined) {
      lc.error?.(
        'Got connected message but total to connect start time is undefined.',
      );
    } else {
      totalTimeToConnectMs = now - this.#totalToConnectStart;
      this.#totalToConnectStart = undefined;
    }

    this.#metrics.setConnected(timeToConnectMs ?? 0, totalTimeToConnectMs ?? 0);

    lc.info?.('Connected', {
      navigatorOnline: navigator?.onLine,
      timeToConnectMs,
      totalTimeToConnectMs,
      connectMsgLatencyMs,
      connectedCount: this.#connectedCount,
      proceedingConnectErrorCount,
    });
    this.#lastMutationIDSent = NULL_LAST_MUTATION_ID_SENT;

    lc.debug?.('Resolving connect resolver');
    const socket = must(this.#socket);
    const queriesPatch = await this.#rep.query(tx =>
      this.#queryManager.getQueriesPatch(tx, this.#initConnectionQueries),
    );

    const hasDeletedClients = () =>
      skipEmptyArray(this.#deletedClients?.clientIDs) ||
      skipEmptyArray(this.#deletedClients?.clientGroupIDs);

    const maybeSendDeletedClients = () => {
      if (hasDeletedClients()) {
        send(socket, ['deleteClients', this.#deletedClients!]);
        this.#deletedClients = undefined;
      }
    };

    if (queriesPatch.size > 0 && this.#initConnectionQueries !== undefined) {
      maybeSendDeletedClients();
      send(socket, [
        'changeDesiredQueries',
        {
          desiredQueriesPatch: [...queriesPatch.values()],
        },
      ]);
    } else if (this.#initConnectionQueries === undefined) {
      // if #initConnectionQueries was undefined that means we never
      // sent `initConnection` to the server inside the sec-protocol header.
      const clientSchema = this.#clientSchema;
      send(socket, [
        'initConnection',
        {
          desiredQueriesPatch: [...queriesPatch.values()],
          deleted: skipEmptyDeletedClients(this.#deletedClients),
          // The clientSchema only needs to be sent for the very first request.
          // Henceforth it is stored with the CVR and verified automatically.
          ...(this.#connectCookie === null ? {clientSchema} : {}),
          userPushURL: this.#options.mutateURL,
          userQueryURL: this.#options.getQueriesURL,
        },
      ]);
      this.#deletedClients = undefined;
    }
    this.#initConnectionQueries = undefined;

    maybeSendDeletedClients();

    this.#connectionManager.connected();
    this.#connectResolver.resolve();
  }

  /**
   * Starts a new connection. This will create the WebSocket that does the HTTP
   * request to the server.
   *
   * {@link #connect} will throw an assertion error if the
   * {@link #connectionManager} status is not {@link ConnectionState.Disconnected}
   * or {@link ConnectionState.Connecting}.
   * Callers MUST check the connection status before calling this method and log
   * an error as needed.
   *
   * The function will resolve once the socket is connected. If you need to know
   * when a connection has been established, as in we have received the
   * {@link ConnectedMessage}, you should await the {@link #connectResolver}
   * promise. The {@link #connectResolver} promise rejects if an error message
   * is received before the connected message is received or if the connection
   * attempt times out.
   */
  async #connect(
    lc: ZeroLogContext,
    additionalConnectParams: Record<string, string> | undefined,
  ): Promise<void> {
    assert(this.#server);

    // can be called from both disconnected and connecting states.
    // connecting() handles incrementing attempt counter if already connecting.
    assert(
      this.#connectionManager.is(ConnectionStatus.Disconnected) ||
        this.#connectionManager.is(ConnectionStatus.Connecting),
    );

    const wsid = nanoid();
    lc = addWebSocketIDToLogContext(wsid, lc);
    lc.info?.('Connecting...', {navigatorOnline: navigator?.onLine});

    this.#connectionManager.connecting();

    // connect() called but connect start time is defined. This should not
    // happen.
    assert(this.#connectStart === undefined);

    const now = Date.now();
    this.#connectStart = now;
    if (this.#totalToConnectStart === undefined) {
      this.#totalToConnectStart = now;
    }

    if (this.closed) {
      return;
    }
    this.#connectCookie = valita.parse(
      await this.#rep.cookie,
      nullableVersionSchema,
      'passthrough',
    );
    if (this.closed) {
      return;
    }

    // Reject connect after a timeout.
    const timeoutID = setTimeout(() => {
      lc.debug?.('Rejecting connect resolver due to timeout');
      const timeoutError = new ClientError({
        kind: ClientErrorKind.ConnectTimeout,
        message: `Connection attempt timed out after ${CONNECT_TIMEOUT_MS / 1000} seconds`,
      });
      this.#connectResolver.reject(timeoutError);
      this.#disconnect(lc, timeoutError);
    }, CONNECT_TIMEOUT_MS);
    const abortHandler = () => {
      clearTimeout(timeoutID);
    };
    // signal.aborted cannot be true here because we checked for `this.closed` above.
    this.#closeAbortController.signal.addEventListener('abort', abortHandler);

    const [ws, initConnectionQueries, deletedClients] = await createSocket(
      this.#rep,
      this.#queryManager,
      this.#deleteClientsManager,
      toWSString(this.#server),
      this.#connectCookie,
      this.clientID,
      await this.clientGroupID,
      this.#clientSchema,
      this.userID,
      this.#rep.auth,
      this.#lastMutationIDReceived,
      wsid,
      this.#options.logLevel === 'debug',
      lc,
      this.#options.mutateURL,
      this.#options.getQueriesURL,
      additionalConnectParams,
      await this.#activeClientsManager,
      this.#options.maxHeaderLength,
    );

    if (this.closed) {
      return;
    }

    this.#initConnectionQueries = initConnectionQueries;
    this.#deletedClients = deletedClients;
    ws.addEventListener('message', this.#onMessage);
    ws.addEventListener('open', this.#onOpen);
    ws.addEventListener('close', this.#onClose);
    this.#socket = ws;
    this.#socketResolver.resolve(ws);

    try {
      lc.debug?.('Waiting for connection to be acknowledged');
      await this.#connectResolver.promise;
      this.#mutationTracker.onConnected(this.#lastMutationIDReceived);
      // push any outstanding mutations on reconnect.
      this.#rep.push().catch(() => {});
    } finally {
      clearTimeout(timeoutID);
      this.#closeAbortController.signal.removeEventListener(
        'abort',
        abortHandler,
      );
    }
  }

  #disconnect(
    lc: ZeroLogContext,
    reason: ZeroError,
    closeCode?: CloseCode,
  ): void {
    if (shouldReportConnectError(reason)) {
      this.#connectErrorCount++;
      this.#metrics.lastConnectError.set(getLastConnectErrorValue(reason));
      this.#metrics.timeToConnectMs.set(DID_NOT_CONNECT_VALUE);
      this.#metrics.setConnectError(reason);
      if (
        this.#connectErrorCount % CHECK_CONNECTIVITY_ON_ERROR_FREQUENCY ===
        1
      ) {
        this.#checkConnectivity(`connectErrorCount=${this.#connectErrorCount}`);
      }
    }

    lc.info?.('disconnecting', {
      navigatorOnline: navigator?.onLine,
      reason: reason.kind,
      connectStart: this.#connectStart,
      totalToConnectStart: this.#totalToConnectStart,
      connectedAt: this.#connectedAt,
      connectionDuration: this.#connectedAt
        ? Date.now() - this.#connectedAt
        : 0,
      messageCount: this.#messageCount,
      connectionState: this.#connectionManager.state,
      connectErrorCount: this.#connectErrorCount,
    });

    const connectionStatus = this.#connectionManager.state.name;
    switch (connectionStatus) {
      case ConnectionStatus.Connected: {
        if (this.#connectStart !== undefined) {
          lc.error?.(
            'disconnect() called while connected but connect start time is defined.',
          );
          // this._connectStart reset below.
        }
        break;
      }
      case ConnectionStatus.Closed:
        lc.debug?.('disconnect() called while closed');
        return;

      case ConnectionStatus.Disconnected:
      case ConnectionStatus.Connecting:
      case ConnectionStatus.Error:
        break;

      default:
        unreachable(connectionStatus);
    }

    this.#socketResolver = resolver();
    lc.debug?.('Creating new connect resolver');
    this.#connectResolver = resolver();
    this.#messageCount = 0;
    this.#connectStart = undefined; // don't reset this._totalToConnectStart
    this.#connectedAt = 0;
    this.#socket?.removeEventListener('message', this.#onMessage);
    this.#socket?.removeEventListener('open', this.#onOpen);
    this.#socket?.removeEventListener('close', this.#onClose);
    this.#socket?.close(closeCode);
    this.#socket = undefined;
    this.#lastMutationIDSent = NULL_LAST_MUTATION_ID_SENT;
    this.#pokeHandler.handleDisconnect();

    const transition = getErrorConnectionTransition(reason);

    switch (transition.status) {
      case ConnectionStatus.Error:
        this.#connectionManager.error(transition.reason);
        break;
      case ConnectionStatus.Disconnected:
        this.#connectionManager.disconnected(transition.reason);
        break;
      case ConnectionStatus.Closed:
        this.#connectionManager.closed();
        break;
      case NO_STATUS_TRANSITION:
        this.#connectionManager.connecting(transition.reason);
        break;
      default:
        unreachable(transition);
    }
  }

  #handlePokeStart(_lc: ZeroLogContext, pokeMessage: PokeStartMessage): void {
    this.#abortPingTimeout();
    this.#pokeHandler.handlePokeStart(pokeMessage[1]);
  }

  #handlePokePart(_lc: ZeroLogContext, pokeMessage: PokePartMessage): void {
    this.#abortPingTimeout();
    const lastMutationIDChangeForSelf = this.#pokeHandler.handlePokePart(
      pokeMessage[1],
    );
    if (lastMutationIDChangeForSelf !== undefined) {
      this.#lastMutationIDReceived = lastMutationIDChangeForSelf;
    }
  }

  #handlePokeEnd(_lc: ZeroLogContext, pokeMessage: PokeEndMessage): void {
    this.#abortPingTimeout();
    this.#pokeHandler.handlePokeEnd(pokeMessage[1]);
  }

  #onPokeError(): void {
    const lc = this.#lc;
    lc.info?.(
      'poke error, disconnecting?',
      !this.#connectionManager.is(ConnectionStatus.Disconnected),
    );

    // It is theoretically possible that we get disconnected during the
    // async poke above. Only disconnect if we are not already
    // disconnected.
    if (!this.#connectionManager.is(ConnectionStatus.Disconnected)) {
      this.#disconnect(
        lc,
        new ClientError({
          kind: ClientErrorKind.UnexpectedBaseCookie,
          message: 'Server returned unexpected base cookie during sync',
        }),
      );
    }
  }

  #handlePullResponse(
    lc: ZeroLogContext,
    pullResponseMessage: PullResponseMessage,
  ): void {
    this.#abortPingTimeout();
    const body = pullResponseMessage[1];
    lc = lc.withContext('requestID', body.requestID);
    lc.debug?.('Handling pull response', body);
    const resolver = this.#pendingPullsByRequestID.get(body.requestID);
    if (!resolver) {
      // This can happen because resolvers are deleted
      // from this._pendingPullsByRequestID when pulls timeout.
      lc.debug?.('No resolver found');
      return;
    }
    resolver.resolve(pullResponseMessage[1]);
  }

  async #pusher(req: PushRequest, requestID: string): Promise<PusherResult> {
    // The deprecation of pushVersion 0 predates zero-client
    assert(req.pushVersion === 1);
    // If we are connecting we wait until we are connected.
    await this.#connectResolver.promise;
    const lc = this.#lc.withContext('requestID', requestID);
    lc.debug?.(`pushing ${req.mutations.length} mutations`);
    const socket = this.#socket;
    assert(socket);

    const isMutationRecoveryPush =
      req.clientGroupID !== (await this.clientGroupID);
    const start = isMutationRecoveryPush
      ? 0
      : req.mutations.findIndex(
          m =>
            m.clientID === this.#lastMutationIDSent.clientID &&
            m.id === this.#lastMutationIDSent.id,
        ) + 1;
    lc.debug?.(
      isMutationRecoveryPush ? 'pushing for recovery' : 'pushing',
      req.mutations.length - start,
      'mutations of',
      req.mutations.length,
      'mutations.',
    );
    const now = Date.now();
    for (let i = start; i < req.mutations.length; i++) {
      const m = req.mutations[i];
      const timestamp = now - Math.round(performance.now() - m.timestamp);
      const zeroM =
        m.name === CRUD_MUTATION_NAME
          ? ({
              type: MutationType.CRUD,
              timestamp,
              id: m.id,
              clientID: m.clientID,
              name: m.name,
              args: [mapCRUD(m.args as CRUDMutationArg, this.#clientToServer)],
            } satisfies CRUDMutation)
          : ({
              type: MutationType.Custom,
              timestamp,
              id: m.id,
              clientID: m.clientID,
              name: m.name,
              args: [m.args],
            } satisfies CustomMutation);
      const msg: PushMessage = [
        'push',
        {
          timestamp: now,
          clientGroupID: req.clientGroupID,
          mutations: [zeroM],
          pushVersion: req.pushVersion,
          requestID,
        },
      ];
      send(socket, msg);
      if (!isMutationRecoveryPush) {
        this.#lastMutationIDSent = {clientID: m.clientID, id: m.id};
      }
    }
    return {
      httpRequestInfo: {
        errorMessage: '',
        httpStatusCode: 200,
      },
    };
  }

  async #updateAuthToken(
    lc: ZeroLogContext,
    error?: 'invalid-token',
  ): Promise<void> {
    const {auth: authOption} = this.#options;
    const auth = await (typeof authOption === 'function'
      ? authOption(error)
      : authOption);
    if (auth) {
      lc.debug?.('Got auth token');
      this.#rep.auth = auth;
    }
  }

  async #runLoop() {
    this.#lc.info?.(`Starting Zero version: ${this.version}`);

    if (this.#server === null) {
      this.#lc.info?.('No socket origin provided, not starting connect loop.');
      this.#connectionManager.error(
        new ClientError({
          kind: ClientErrorKind.NoSocketOrigin,
          message: 'No server socket origin provided',
        }),
      );
      return;
    }

    let runLoopCounter = 0;
    const bareLogContext = this.#lc;
    const getLogContext = () => {
      let lc = bareLogContext;
      if (this.#socket) {
        lc = addWebSocketIDFromSocketToLogContext(this.#socket, lc);
      }
      return lc.withContext('runLoopCounter', runLoopCounter);
    };

    await this.#updateAuthToken(bareLogContext);

    let needsReauth = false;
    let lastReauthAttemptAt: number | undefined;
    let backoffMs: number | undefined;
    let additionalConnectParams: Record<string, string> | undefined;

    while (this.#connectionManager.shouldContinueRunLoop()) {
      runLoopCounter++;
      let lc = getLogContext();
      backoffMs = RUN_LOOP_INTERVAL_MS;

      try {
        const currentState = this.#connectionManager.state;

        switch (currentState.name) {
          case ConnectionStatus.Connecting:
          case ConnectionStatus.Disconnected: {
            if (this.#visibilityWatcher.visibilityState === 'hidden') {
              this.#metrics.setDisconnectedWaitingForVisible();
              // reset this._totalToConnectStart since this client
              // is no longer trying to connect due to being hidden.
              this.#totalToConnectStart = undefined;
            }

            // If hidden, we wait for the tab to become visible before trying again.
            // or for a state change (e.g. an error)
            const visibilityResult = await promiseRace({
              visible: this.#visibilityWatcher.waitForVisible(),
              stateChange: this.#connectionManager.waitForStateChange(),
            });

            if (visibilityResult.key === 'stateChange') {
              throwIfConnectionError(visibilityResult.result);
              break;
            }

            // If we got an auth error we try to get a new auth token before reconnecting.
            if (needsReauth) {
              lastReauthAttemptAt = Date.now();
              await this.#updateAuthToken(lc, 'invalid-token');
            }

            // If a reload is pending, do not try to reconnect.
            if (reloadScheduled()) {
              break;
            }

            await this.#connect(lc, additionalConnectParams);
            additionalConnectParams = undefined;

            throwIfConnectionError(this.#connectionManager.state);

            // Now we have a new socket, update lc with the new wsid.
            assert(this.#socket);
            lc = getLogContext();

            lc.debug?.('Connected successfully');
            needsReauth = false;
            this.#setOnline(true);
            break;
          }

          case ConnectionStatus.Connected: {
            // When connected we wait for whatever happens first out of:
            // - After PING_INTERVAL_MS we send a ping
            // - We get a message
            // - The tab becomes hidden (with a delay)
            // - We get a state change (e.g. an error or disconnect)

            const controller = new AbortController();
            this.#abortPingTimeout = () => controller.abort();
            const [pingTimeoutPromise, pingTimeoutAborted] = sleepWithAbort(
              PING_INTERVAL_MS,
              controller.signal,
            );

            const raceResult = await promiseRace({
              waitForPing: pingTimeoutPromise,
              waitForPingAborted: pingTimeoutAborted,
              tabHidden: this.#visibilityWatcher.waitForHidden(),
              stateChange: this.#connectionManager.waitForStateChange(),
            });

            switch (raceResult.key) {
              case 'waitForPing': {
                await this.#ping(lc);
                break;
              }

              case 'waitForPingAborted':
                break;

              case 'tabHidden': {
                const hiddenError = new ClientError({
                  kind: ClientErrorKind.Hidden,
                  message: 'Connection closed because tab was hidden',
                });
                this.#disconnect(lc, hiddenError);
                this.#setOnline(false);
                break;
              }

              case 'stateChange':
                throwIfConnectionError(raceResult.result);
                break;

              default:
                unreachable(raceResult);
            }

            break;
          }

          case ConnectionStatus.Error: {
            // we pause the run loop and wait for a state change
            lc.info?.(
              `Run loop paused in error state. Call zero.connection.connect() to resume.`,
              currentState.reason,
            );

            await this.#connectionManager.waitForStateChange();
            break;
          }

          case ConnectionStatus.Closed:
            // run loop will terminate
            break;

          default:
            unreachable(currentState);
        }
      } catch (ex) {
        const isClientClosedError =
          isClientError(ex) && ex.kind === ClientErrorKind.ClientClosed;

        if (
          !this.#connectionManager.is(ConnectionStatus.Connected) &&
          !isClientClosedError
        ) {
          const level = isAuthError(ex) ? 'warn' : 'error';
          const kind = isServerError(ex) ? ex.kind : 'Unknown Error';
          lc[level]?.('Failed to connect', ex, kind, {
            lmid: this.#lastMutationIDReceived,
            baseCookie: this.#connectCookie,
          });
        }

        lc.debug?.(
          'Got an exception in the run loop',
          'state:',
          this.#connectionManager.state,
          'exception:',
          ex,
        );

        const transition = getErrorConnectionTransition(ex);

        switch (transition.status) {
          case NO_STATUS_TRANSITION: {
            // We continue the loop because the error does not indicate
            // a need to transition to a new state and we should continue retrying

            const backoffParams = getBackoffParams(transition.reason);
            if (backoffParams) {
              if (backoffParams.minBackoffMs !== undefined) {
                backoffMs = Math.max(backoffMs, backoffParams.minBackoffMs);
              }
              if (backoffParams.maxBackoffMs !== undefined) {
                backoffMs = Math.min(backoffMs, backoffParams.maxBackoffMs);
              }
              additionalConnectParams = backoffParams.reconnectParams;
            }

            // Only authentication errors are retried immediately the first time they
            // occur. All other errors wait a few seconds before retrying the first
            // time. We specifically do not use a backoff for consecutive errors
            // because it's a bad experience to wait many seconds for reconnection.
            if (isAuthError(transition.reason)) {
              const now = Date.now();
              const msSinceLastReauthAttempt =
                lastReauthAttemptAt === undefined
                  ? Number.POSITIVE_INFINITY
                  : now - lastReauthAttemptAt;
              needsReauth = true;
              if (msSinceLastReauthAttempt > RUN_LOOP_INTERVAL_MS) {
                // First auth error (or first in a while), try right away without waiting.
                continue;
              }
            }

            this.#setOnline(false);

            lc.debug?.(
              'Sleeping',
              backoffMs,
              'ms before reconnecting due to error, state:',
              this.#connectionManager.state,
            );
            await sleep(backoffMs);
            break;
          }
          case ConnectionStatus.Error: {
            lc.debug?.('Fatal error encountered, transitioning to error state');
            this.#setOnline(false);
            this.#connectionManager.error(transition.reason);
            // run loop will enter the error state case and await a state change
            break;
          }
          case ConnectionStatus.Disconnected: {
            this.#setOnline(false);
            this.#connectionManager.disconnected(transition.reason);
            break;
          }
          case ConnectionStatus.Closed: {
            this.#setOnline(false);
            break;
          }
          default:
            unreachable(transition);
        }
      }
    }
  }

  async #puller(req: PullRequest, requestID: string): Promise<PullerResult> {
    // The deprecation of pushVersion 0 predates zero-client
    assert(req.pullVersion === 1);
    const lc = this.#lc.withContext('requestID', requestID);
    lc.debug?.('Pull', req);
    // Pull request for this instance's client group.  A no-op response is
    // returned as pulls for this client group are handled via poke over the
    // socket.
    if (req.clientGroupID === (await this.clientGroupID)) {
      return {
        httpRequestInfo: {
          errorMessage: '',
          httpStatusCode: 200,
        },
      };
    }

    // If we are connecting we wait until we are connected.
    await this.#connectResolver.promise;
    const socket = this.#socket;
    assert(socket);
    // Mutation recovery pull.
    lc.debug?.('Pull is for mutation recovery');
    const cookie = valita.parse(
      req.cookie,
      nullableVersionSchema,
      'passthrough',
    );
    const pullRequestMessage: PullRequestMessage = [
      'pull',
      {
        clientGroupID: req.clientGroupID,
        cookie,
        requestID,
      },
    ];
    send(socket, pullRequestMessage);
    const pullResponseResolver: Resolver<PullResponseBody> = resolver();
    this.#pendingPullsByRequestID.set(requestID, pullResponseResolver);
    try {
      const raceResult = await promiseRace({
        timeout: sleep(PULL_TIMEOUT_MS),
        success: pullResponseResolver.promise,
      });
      switch (raceResult.key) {
        case 'timeout':
          lc.debug?.('Mutation recovery pull timed out');
          throw new ClientError({
            kind: ClientErrorKind.PullTimeout,
            message: 'Pull timed out',
          });
        case 'success': {
          lc.debug?.('Returning mutation recovery pull response');
          const response = await pullResponseResolver.promise;
          return {
            response: {
              cookie: response.cookie,
              lastMutationIDChanges: response.lastMutationIDChanges,
              patch: [],
            },
            httpRequestInfo: {
              errorMessage: '',
              httpStatusCode: 200,
            },
          };
        }
        default:
          unreachable(raceResult);
      }
    } finally {
      pullResponseResolver.reject(
        new ClientError({
          kind: ClientErrorKind.PullTimeout,
          message: 'Pull timed out',
        }),
      );
      this.#pendingPullsByRequestID.delete(requestID);
    }
  }

  #setOnline(online: boolean): void {
    this.#onlineManager.setOnline(online);
  }

  /**
   * A rough heuristic for whether the client is currently online and
   * authenticated.
   *
   * @deprecated Use `connection` instead, which provides more detailed connection state.
   */
  get online(): boolean {
    return this.#onlineManager.online;
  }

  /**
   * Subscribe to online status changes.
   *
   * This is useful when you want to update state based on the online status.
   *
   * @param listener - The listener to subscribe to.
   * @returns A function to unsubscribe the listener.
   *
   * @deprecated Use `connection` instead, which provides more detailed connection state.
   */
  onOnline = (listener: (online: boolean) => void): (() => void) =>
    this.#onlineManager.subscribe(listener);

  /**
   * Starts a ping and waits for a pong.
   */
  async #ping(lc: ZeroLogContext): Promise<void> {
    lc.debug?.('pinging');
    const {promise, resolve} = resolver();
    this.#onPong = resolve;
    const pingMessage: PingMessage = ['ping', {}];
    const t0 = performance.now();
    assert(this.#socket);
    send(this.#socket, pingMessage);

    const raceResult = await promiseRace({
      waitForPong: promise,
      pingTimeout: sleep(PING_TIMEOUT_MS),
      stateChange: this.#connectionManager.waitForStateChange(),
    });

    const delta = performance.now() - t0;
    switch (raceResult.key) {
      case 'waitForPong': {
        lc.debug?.('ping succeeded in', delta, 'ms');
        return;
      }

      case 'pingTimeout': {
        lc.info?.('ping failed in', delta, 'ms - disconnecting');
        const pingTimeoutError = new ClientError({
          kind: ClientErrorKind.PingTimeout,
          message: 'Server ping request failed',
        });
        this.#disconnect(lc, pingTimeoutError);
        throw pingTimeoutError;
      }

      case 'stateChange': {
        lc.debug?.(
          'ping aborted due to connection state change',
          raceResult.result,
        );
        throwIfConnectionError(raceResult.result);
        break;
      }

      default:
        unreachable(raceResult);
    }
  }

  // Sends a set of metrics to the server. Throws unless the server
  // returns 200.
  // TODO: Reenable metrics reporting
  async #reportMetrics(_allSeries: Series[]) {
    // if (this.#server === null) {
    //   this.#lc.info?.('Skipping metrics report, socketOrigin is null');
    //   return;
    // }
    // const body = JSON.stringify({series: allSeries});
    // const url = new URL('/api/metrics/v0/report', this.#server);
    // url.searchParams.set('clientID', this.clientID);
    // url.searchParams.set('clientGroupID', await this.clientGroupID);
    // url.searchParams.set('userID', this.userID);
    // url.searchParams.set('requestID', nanoid());
    // const res = await fetch(url.toString(), {
    //   method: 'POST',
    //   body,
    //   keepalive: true,
    // });
    // if (!res.ok) {
    //   const maybeBody = await res.text();
    //   throw new Error(
    //     `unexpected response: ${res.status} ${res.statusText} body: ${maybeBody}`,
    //   );
    // }
  }

  #checkConnectivity(reason: string) {
    this.#checkConnectivityAsync(reason);
  }

  #checkConnectivityAsync(_reason: string) {
    // skipping connectivity checks for now - the server doesn't respond to
    // them so it just creates noise.
    // assert(this.#server);
    // if (this.closed) {
    //   return;
    // }
    // try {
    //   await checkConnectivity(
    //     reason,
    //     this.#server,
    //     this.#lc,
    //     this.#closeAbortController.signal,
    //     this.#enableAnalytics,
    //   );
    // } catch (e) {
    //   this.#lc.info?.('Error checking connectivity for', reason, e);
    // }
  }

  #registerQueries(schema: Schema): MakeEntityQueriesFromSchema<S> {
    const rv = {} as Record<string, Query<Schema, string>>;
    const context = this.#zeroContext;
    // Not using parse yet
    for (const name of Object.keys(schema.tables)) {
      rv[name] = newQuery(context, schema, name);
    }

    return rv as MakeEntityQueriesFromSchema<S>;
  }

  /**
   * `inspector` is an object that can be used to inspect the state of the
   * queries a Zero instance uses. It is intended for debugging purposes.
   */
  get inspector(): Inspector {
    // We use esbuild dropLabels to strip this code when we build the code for the bundle size dashboard.
    // https://esbuild.github.io/api/#ignore-annotations
    // /packages/zero/tool/build.ts

    // oxlint-disable-next-line no-unused-labels
    BUNDLE_SIZE: {
      return (this.#inspector ??= new Inspector(
        this.#rep,
        this.#queryManager,
        this.#zeroContext,
        async () => {
          await this.#connectResolver.promise;
          return this.#socket!;
        },
      ));
    }
  }

  #addMetric: <K extends keyof MetricMap>(
    metric: K,
    value: number,
    ...args: MetricMap[K]
  ) => void = (metric, value, ...args) => {
    assert(isClientMetric(metric), `Invalid metric: ${metric}`);
    this.#queryManager.addMetric(
      metric as keyof ClientMetricMap,
      value,
      ...(args as ClientMetricMap[keyof ClientMetricMap]),
    );
  };
}

export class OnlineManager extends Subscribable<boolean> {
  #online = false;

  setOnline(online: boolean): void {
    if (this.#online === online) {
      return;
    }
    this.#online = online;
    this.notify(online);
  }

  get online(): boolean {
    return this.#online;
  }
}

export async function createSocket(
  rep: ReplicacheImpl,
  queryManager: QueryManager,
  deleteClientsManager: DeleteClientsManager,
  socketOrigin: WSString,
  baseCookie: NullableVersion,
  clientID: string,
  clientGroupID: string,
  clientSchema: ClientSchema,
  userID: string,
  auth: string | undefined,
  lmid: number,
  wsid: string,
  debugPerf: boolean,
  lc: ZeroLogContext,
  userPushURL: string | undefined,
  userQueryURL: string | undefined,
  additionalConnectParams: Record<string, string> | undefined,
  activeClientsManager: Pick<ActiveClientsManager, 'activeClients'>,
  maxHeaderLength = 1024 * 8,
): Promise<
  [
    WebSocket,
    Map<string, UpQueriesPatchOp> | undefined,
    DeleteClientsBody | undefined,
  ]
> {
  const url = new URL(
    appendPath(socketOrigin, `/sync/v${PROTOCOL_VERSION}/connect`),
  );
  const {searchParams} = url;
  searchParams.set('clientID', clientID);
  searchParams.set('clientGroupID', clientGroupID);
  searchParams.set('userID', userID);
  searchParams.set('baseCookie', baseCookie === null ? '' : String(baseCookie));
  searchParams.set('ts', String(performance.now()));
  searchParams.set('lmid', String(lmid));
  searchParams.set('wsid', wsid);
  if (debugPerf) {
    searchParams.set('debugPerf', true.toString());
  }
  if (additionalConnectParams) {
    for (const k in additionalConnectParams) {
      if (searchParams.has(k)) {
        lc.warn?.(`skipping conflicting parameter ${k}`);
      } else {
        searchParams.set(k, additionalConnectParams[k]);
      }
    }
  }

  lc.info?.('Connecting to', url.toString());

  // Pass auth to the server via the `Sec-WebSocket-Protocol` header by passing
  // it as a `protocol` to the `WebSocket` constructor.  The empty string is an
  // invalid `protocol`, and will result in an exception, so pass undefined
  // instead.  encodeURIComponent to ensure it only contains chars allowed
  // for a `protocol`.
  const WS = mustGetBrowserGlobal('WebSocket');
  const queriesPatchP = rep.query(tx => queryManager.getQueriesPatch(tx));
  const deletedClientsArray = await deleteClientsManager.getDeletedClients();
  let deletedClients: DeleteClientsBody | undefined =
    convertDeletedClientsToBody(deletedClientsArray, clientGroupID);
  let queriesPatch: Map<string, UpQueriesPatchOp> | undefined =
    await queriesPatchP;
  const {activeClients} = activeClientsManager;

  let secProtocol = encodeSecProtocols(
    [
      'initConnection',
      {
        desiredQueriesPatch: [...queriesPatch.values()],
        deleted: skipEmptyDeletedClients(deletedClients),
        // The clientSchema only needs to be sent for the very first request.
        // Henceforth it is stored with the CVR and verified automatically.
        ...(baseCookie === null ? {clientSchema} : {}),
        userPushURL,
        userQueryURL,
        activeClients: [...activeClients],
      },
    ],
    auth,
  );
  if (secProtocol.length > maxHeaderLength) {
    secProtocol = encodeSecProtocols(undefined, auth);
    if (secProtocol.length > maxHeaderLength) {
      lc.warn?.(
        `Encoded auth token length (${secProtocol.length}) exceeds ` +
          `ZeroOptions.maxHeaderLength (${maxHeaderLength}). This may ` +
          `cause connection failures.`,
      );
    }
    queriesPatch = undefined;
  } else {
    deletedClients = undefined;
  }
  return [
    new WS(
      // toString() required for RN URL polyfill.
      url.toString(),
      secProtocol,
    ),
    queriesPatch,
    skipEmptyDeletedClients(deletedClients),
  ];
}

function skipEmptyArray<T>(
  arr: readonly T[] | undefined,
): readonly T[] | undefined {
  return arr && arr.length > 0 ? arr : undefined;
}

function skipEmptyDeletedClients(
  deletedClients: DeleteClientsBody | undefined,
): DeleteClientsBody | undefined {
  if (!deletedClients) {
    return undefined;
  }
  const {clientIDs, clientGroupIDs} = deletedClients;
  if (
    (!clientIDs || clientIDs.length === 0) &&
    (!clientGroupIDs || clientGroupIDs.length === 0)
  ) {
    return undefined;
  }
  const data: Writable<DeleteClientsBody> = {};
  data.clientIDs = skipEmptyArray(clientIDs);
  data.clientGroupIDs = skipEmptyArray(clientGroupIDs);
  return data;
}

function convertDeletedClientsToBody(
  deletedClients: DeletedClients,
  clientGroupID: ClientGroupID,
): DeleteClientsBody | undefined {
  if (deletedClients.length === 0) {
    return undefined;
  }

  const clientIDs = deletedClients
    .filter(pair => pair.clientID && pair.clientGroupID === clientGroupID)
    .map(pair => pair.clientID);
  if (clientIDs.length === 0) {
    return undefined;
  }

  // We no longer send clientGroupIDs
  return {clientIDs};
}

/**
 * Adds the wsid query parameter to the log context. If the URL does not
 * have a wsid we use a randomID instead.
 */
function addWebSocketIDFromSocketToLogContext(
  {url}: {url: string},
  lc: ZeroLogContext,
): ZeroLogContext {
  const wsid = new URL(url).searchParams.get('wsid') ?? nanoid();
  return addWebSocketIDToLogContext(wsid, lc);
}

function addWebSocketIDToLogContext(
  wsid: string,
  lc: ZeroLogContext,
): ZeroLogContext {
  return lc.withContext('wsid', wsid);
}

function assertValidRunOptions(_options?: RunOptions): void {}

async function makeActiveClientsManager(
  clientGroupID: Promise<string>,
  clientID: string,
  signal: AbortSignal,
  onDelete: ActiveClientsManager['onDelete'],
): Promise<ActiveClientsManager> {
  const manager = await ActiveClientsManager.create(
    await clientGroupID,
    clientID,
    signal,
  );
  manager.onDelete = onDelete;
  return manager;
}<|MERGE_RESOLUTION|>--- conflicted
+++ resolved
@@ -44,8 +44,8 @@
 import {downstreamSchema} from '../../../zero-protocol/src/down.ts';
 import {ErrorKind} from '../../../zero-protocol/src/error-kind.ts';
 import {
+  type ErrorMessage,
   ProtocolError,
-  type ErrorMessage,
 } from '../../../zero-protocol/src/error.ts';
 import * as MutationType from '../../../zero-protocol/src/mutation-type-enum.ts';
 import type {PingMessage} from '../../../zero-protocol/src/ping.ts';
@@ -126,11 +126,12 @@
 import {shouldEnableAnalytics} from './enable-analytics.ts';
 import {
   ClientError,
-  ServerError,
+  NO_STATUS_TRANSITION,
   type ZeroError,
   getBackoffParams,
   getErrorConnectionTransition,
   isAuthError,
+  isClientError,
   isServerError,
 } from './error.ts';
 import {
@@ -160,19 +161,6 @@
   reportReloadReason,
   resetBackoff,
 } from './reload-error-handler.ts';
-<<<<<<< HEAD
-=======
-import {
-  ClientError,
-  getBackoffParams,
-  getErrorConnectionTransition,
-  isAuthError,
-  isClientError,
-  isServerError,
-  NO_STATUS_TRANSITION,
-  type ZeroError,
-} from './error.ts';
->>>>>>> 7e6b56e5
 import {getServer} from './server-option.ts';
 import {version} from './version.ts';
 import {ZeroLogContext} from './zero-log-context.ts';
