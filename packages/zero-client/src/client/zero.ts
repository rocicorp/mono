import {type LogLevel, type LogSink} from '@rocicorp/logger';
import {type Resolver, resolver} from '@rocicorp/resolver';
import {type DeletedClients} from '../../../replicache/src/deleted-clients.ts';
import {
  ReplicacheImpl,
  type ReplicacheImplOptions,
} from '../../../replicache/src/impl.ts';
import {dropDatabase} from '../../../replicache/src/persist/collect-idb-databases.ts';
import type {Puller, PullerResult} from '../../../replicache/src/puller.ts';
import type {Pusher, PusherResult} from '../../../replicache/src/pusher.ts';
import type {ReplicacheOptions} from '../../../replicache/src/replicache-options.ts';
import type {
  ClientGroupID,
  ClientID,
} from '../../../replicache/src/sync/ids.ts';
import type {PullRequest} from '../../../replicache/src/sync/pull.ts';
import type {PushRequest} from '../../../replicache/src/sync/push.ts';
import type {
  MutatorDefs,
  MutatorReturn,
  UpdateNeededReason as ReplicacheUpdateNeededReason,
} from '../../../replicache/src/types.ts';
import {assert, unreachable} from '../../../shared/src/asserts.ts';
import {
  getBrowserGlobal,
  mustGetBrowserGlobal,
} from '../../../shared/src/browser-env.ts';
import type {DeepMerge} from '../../../shared/src/deep-merge.ts';
import {getDocumentVisibilityWatcher} from '../../../shared/src/document-visible.ts';
import {h64} from '../../../shared/src/hash.ts';
import {must} from '../../../shared/src/must.ts';
import {navigator} from '../../../shared/src/navigator.ts';
import {promiseRace} from '../../../shared/src/promise-race.ts';
import {emptyFunction} from '../../../shared/src/sentinels.ts';
import {sleep, sleepWithAbort} from '../../../shared/src/sleep.ts';
import {Subscribable} from '../../../shared/src/subscribable.ts';
import * as valita from '../../../shared/src/valita.ts';
import type {Writable} from '../../../shared/src/writable.ts';
import {type ClientSchema} from '../../../zero-protocol/src/client-schema.ts';
import type {ConnectedMessage} from '../../../zero-protocol/src/connect.ts';
import {encodeSecProtocols} from '../../../zero-protocol/src/connect.ts';
import type {DeleteClientsBody} from '../../../zero-protocol/src/delete-clients.ts';
import type {Downstream} from '../../../zero-protocol/src/down.ts';
import {downstreamSchema} from '../../../zero-protocol/src/down.ts';
import {ErrorKind} from '../../../zero-protocol/src/error-kind.ts';
import {
  type ErrorMessage,
  ProtocolError,
} from '../../../zero-protocol/src/error.ts';
import * as MutationType from '../../../zero-protocol/src/mutation-type-enum.ts';
import type {PingMessage} from '../../../zero-protocol/src/ping.ts';
import type {
  PokeEndMessage,
  PokePartMessage,
  PokeStartMessage,
} from '../../../zero-protocol/src/poke.ts';
import {PROTOCOL_VERSION} from '../../../zero-protocol/src/protocol-version.ts';
import type {
  PullRequestMessage,
  PullResponseBody,
  PullResponseMessage,
} from '../../../zero-protocol/src/pull.ts';
import type {
  CRUDMutation,
  CRUDMutationArg,
  CustomMutation,
  MutationID,
  PushMessage,
} from '../../../zero-protocol/src/push.ts';
import {CRUD_MUTATION_NAME, mapCRUD} from '../../../zero-protocol/src/push.ts';
import type {UpQueriesPatchOp} from '../../../zero-protocol/src/queries-patch.ts';
import type {Upstream} from '../../../zero-protocol/src/up.ts';
import type {NullableVersion} from '../../../zero-protocol/src/version.ts';
import {nullableVersionSchema} from '../../../zero-protocol/src/version.ts';
import {clientSchemaFrom} from '../../../zero-schema/src/builder/schema-builder.ts';
import {
  type NameMapper,
  clientToServer,
} from '../../../zero-schema/src/name-mapper.ts';
import type {Schema} from '../../../zero-types/src/schema.ts';
import type {ViewFactory} from '../../../zql/src/ivm/view.ts';
import {customMutatorKey} from '../../../zql/src/mutate/custom.ts';
import {
  type ClientMetricMap,
  type MetricMap,
  isClientMetric,
} from '../../../zql/src/query/metrics-delegate.ts';
import type {QueryDelegate} from '../../../zql/src/query/query-delegate.ts';
import {newQuery} from '../../../zql/src/query/query-impl.ts';
import {
  type HumanReadable,
  type MaterializeOptions,
  type PreloadOptions,
  type PullRow,
  type Query,
  type RunOptions,
} from '../../../zql/src/query/query.ts';
import type {TypedView} from '../../../zql/src/query/typed-view.ts';
import {nanoid} from '../util/nanoid.ts';
import {send} from '../util/socket.ts';
import {ActiveClientsManager} from './active-clients-manager.ts';
import {registerZeroDelegate} from './bindings.ts';
import {ClientErrorKind} from './client-error-kind.ts';
import {
  ConnectionManager,
  throwIfConnectionError,
  type ConnectionState,
} from './connection-manager.ts';
import {ConnectionStatus} from './connection-status.ts';
import {type Connection, ConnectionImpl} from './connection.ts';
import {ZeroContext} from './context.ts';
import {
  type BatchMutator,
  type CRUDMutator,
  type DBMutator,
  type WithCRUD,
  makeCRUDMutate,
  makeCRUDMutator,
} from './crud.ts';
import type {
  CustomMutatorDefs,
  CustomMutatorImpl,
  MakeCustomMutatorInterfaces,
} from './custom.ts';
import {makeReplicacheMutator} from './custom.ts';
import {DeleteClientsManager} from './delete-clients-manager.ts';
import {shouldEnableAnalytics} from './enable-analytics.ts';
import {
  ClientError,
  NO_STATUS_TRANSITION,
  type ZeroError,
  getBackoffParams,
  getErrorConnectionTransition,
  isAuthError,
  isClientError,
  isServerError,
} from './error.ts';
import {
  type HTTPString,
  type WSString,
  appendPath,
  toWSString,
} from './http-string.ts';
import {Inspector} from './inspector/inspector.ts';
import {IVMSourceBranch} from './ivm-branch.ts';
import {type LogOptions, createLogOptions} from './log-options.ts';
import {
  DID_NOT_CONNECT_VALUE,
  MetricManager,
  REPORT_INTERVAL_MS,
  type Series,
  getLastConnectErrorValue,
  shouldReportConnectError,
} from './metrics.ts';
import {MutationTracker} from './mutation-tracker.ts';
import type {OnErrorParameters} from './on-error.ts';
import type {UpdateNeededReason, ZeroOptions} from './options.ts';
import {QueryManager} from './query-manager.ts';
import {
  reloadScheduled,
  reloadWithReason,
  reportReloadReason,
  resetBackoff,
} from './reload-error-handler.ts';
import {getServer} from './server-option.ts';
import {version} from './version.ts';
import {ZeroLogContext} from './zero-log-context.ts';
import {PokeHandler} from './zero-poke-handler.ts';
<<<<<<< HEAD
import {ZeroRep} from './zero-rep.ts';
=======
import {
  fromReplicacheAuthToken,
  toReplicacheAuthToken,
  ZeroRep,
} from './zero-rep.ts';
import {ConnectionStatus} from './connection-status.ts';
import {ClientErrorKind} from './client-error-kind.ts';
import {Subscribable} from '../../../shared/src/subscribable.ts';
>>>>>>> adbe6058

export type NoRelations = Record<string, never>;

export type MakeEntityQueriesFromSchema<S extends Schema> = {
  readonly [K in keyof S['tables'] & string]: Query<S, K>;
};

declare const TESTING: boolean;

export type TestingContext<TContext> = {
  puller: Puller;
  pusher: Pusher;
  setReload: (r: () => void) => void;
  logOptions: LogOptions;
  connectStart: () => number | undefined;
  socketResolver: () => Resolver<WebSocket>;
  connectionManager: () => ConnectionManager;
  queryDelegate: () => QueryDelegate<TContext>;
};

export const exposedToTestingSymbol = Symbol();
export const createLogOptionsSymbol = Symbol();

interface TestZero<TContext> {
  [exposedToTestingSymbol]?: TestingContext<TContext>;
  [createLogOptionsSymbol]?: (options: {
    consoleLogLevel: LogLevel;
    server: string | null;
  }) => LogOptions;
}

function asTestZero<
  S extends Schema,
  MD extends CustomMutatorDefs | undefined,
  Context,
>(z: Zero<S, MD, Context>): TestZero<Context> {
  return z as TestZero<Context>;
}

export const RUN_LOOP_INTERVAL_MS = 5_000;

/**
 * Default timeout for ping operations. Controls both:
 * - How long to wait in idle before sending a ping
 * - How long to wait for a pong response
 */
export const DEFAULT_PING_TIMEOUT_MS = 5_000;

/**
 * The amount of time we wait for a pull response before we consider a pull
 * request timed out.
 */
export const PULL_TIMEOUT_MS = 5_000;

export const DEFAULT_DISCONNECT_HIDDEN_DELAY_MS = 5_000;

/**
 * The amount of time we allow for continuous connecting attempts before
 * transitioning to disconnected state.
 *
 * Default to 5 minutes.
 */
export const DEFAULT_DISCONNECT_TIMEOUT_MS = 5 * 60 * 1_000;

/**
 * The amount of time we wait for a connection to be established before we
 * consider it timed out.
 */
export const CONNECT_TIMEOUT_MS = 10_000;

const CHECK_CONNECTIVITY_ON_ERROR_FREQUENCY = 6;

const NULL_LAST_MUTATION_ID_SENT = {clientID: '', id: -1} as const;

const DEFAULT_QUERY_CHANGE_THROTTLE_MS = 10;

function convertOnUpdateNeededReason(
  reason: ReplicacheUpdateNeededReason,
): UpdateNeededReason {
  return {type: reason.type};
}

function updateNeededReloadReasonMessage(reason: UpdateNeededReason) {
  const {type} = reason;
  let reasonMsg = '';
  switch (type) {
    case 'NewClientGroup':
      reasonMsg =
        "This client could not sync with a newer client. This is probably due to another tab loading a newer incompatible version of the app's code.";
      break;
    case 'VersionNotSupported':
      reasonMsg =
        "The server no longer supports this client's protocol version.";
      break;
    case 'SchemaVersionNotSupported':
      reasonMsg = 'Client and server schemas incompatible.';
      break;
    default:
      unreachable(type);
  }
  if (reason.message) {
    reasonMsg += ' ' + reason.message;
  }
  return reasonMsg;
}

const serverAheadReloadReason = `Server reported that client is ahead of server. This probably happened because the server is in development mode and restarted. Currently when this happens, the dev server loses its state and on reconnect sees the client as ahead. If you see this in other cases, it may be a bug in Zero.`;

function onClientStateNotFoundServerReason(serverErrMsg: string) {
  return `Server could not find state needed to synchronize this client. ${serverErrMsg}`;
}
const ON_CLIENT_STATE_NOT_FOUND_REASON_CLIENT =
  'The local persistent state needed to synchronize this client has been garbage collected.';

// Keep in sync with packages/replicache/src/replicache-options.ts
export interface ReplicacheInternalAPI {
  lastMutationID(): number;
}

const internalReplicacheImplMap = new WeakMap<object, ReplicacheImpl>();

export function getInternalReplicacheImplForTesting(
  z: object,
): ReplicacheImpl<MutatorDefs> {
  assert(TESTING);
  return must(internalReplicacheImplMap.get(z));
}

const CLOSE_CODE_NORMAL = 1000;
const CLOSE_CODE_GOING_AWAY = 1001;
type CloseCode = typeof CLOSE_CODE_NORMAL | typeof CLOSE_CODE_GOING_AWAY;

export class Zero<
  const S extends Schema,
  MD extends CustomMutatorDefs | undefined = undefined,
  TContext = unknown,
> {
  readonly version = version;

  readonly #rep: ReplicacheImpl<WithCRUD<MutatorDefs>>;
  readonly #server: HTTPString | null;
  readonly userID: string;
  readonly storageKey: string;

  readonly #lc: ZeroLogContext;
  readonly #logOptions: LogOptions;
  readonly #enableAnalytics: boolean;
  readonly #clientSchema: ClientSchema;

  readonly #pokeHandler: PokeHandler;
  readonly #queryManager: QueryManager;
  readonly #ivmMain: IVMSourceBranch;
  readonly #clientToServer: NameMapper;
  readonly #deleteClientsManager: DeleteClientsManager;
  readonly #mutationTracker: MutationTracker;

  /**
   * The queries we sent when inside the sec-protocol header when establishing a connection.
   * More queries could be registered while we're waiting for the 'connected' message
   * to come back from the server. To understand what queries we need to send
   * to the server, we diff the `initConnectionQueries` with the current set of desired queries.
   *
   * If this is set to `undefined` that means no queries were sent inside the `sec-protocol` header
   * and an `initConnection` message must be sent to the server after receiving the `connected` message.
   */
  #initConnectionQueries: Map<string, UpQueriesPatchOp> | undefined;

  /**
   * We try to send the deleted clients and (client groups) as part of the
   * sec-protocol header. If we can't because the header would get too large we
   * keep track of the deleted clients and send them after the connection is
   * established.
   */
  #deletedClients: DeleteClientsBody | undefined;

  #lastMutationIDSent: {clientID: string; id: number} =
    NULL_LAST_MUTATION_ID_SENT;

  #onPong: () => void = () => undefined;

  readonly #onlineManager: OnlineManager;

  readonly #onUpdateNeeded: (reason: UpdateNeededReason) => void;
  readonly #onClientStateNotFound: (reason?: string) => void;
  // Last cookie used to initiate a connection
  #connectCookie: NullableVersion = null;
  // Total number of sockets successfully connected by this client
  #connectedCount = 0;
  // Number of messages received over currently connected socket.  Reset
  // on disconnect.
  #messageCount = 0;
  #connectedAt = 0;
  // Reset on successful connection.
  #connectErrorCount = 0;

  #abortPingTimeout = () => {
    // intentionally empty
  };

<<<<<<< HEAD
  readonly #zeroContext: ZeroContext<TContext>;
=======
  /**
   * The timeout in milliseconds for ping operations. Controls both:
   * - How long to wait in idle before sending a ping
   * - How long to wait for a pong response
   *
   * Total time to detect a dead connection is 2 × pingTimeoutMs.
   *
   * The new value will take effect on the next ping cycle.
   */
  pingTimeoutMs: number;

  readonly #zeroContext: ZeroContext;
  readonly queryDelegate: QueryDelegate;
>>>>>>> adbe6058

  #pendingPullsByRequestID: Map<string, Resolver<PullResponseBody>> = new Map();
  #lastMutationIDReceived = 0;

  #socket: WebSocket | undefined = undefined;
  #socketResolver = resolver<WebSocket>();
  /**
   * Utility promise that resolves when the socket transitions to connected.
   * It rejects if we hit an error or timeout before the connected message.
   * Used by push/pull helpers to queue work until the connection is usable.
   */
  #connectResolver = resolver<void>();

  #closeAbortController = new AbortController();

  readonly #visibilityWatcher;

  readonly #connectionManager: ConnectionManager;
  readonly #connection: Connection;
  #unsubscribeConnectionState: (() => void) | undefined = undefined;
  readonly #activeClientsManager: Promise<ActiveClientsManager>;
  #inspector: Inspector | undefined;

  #connectStart: number | undefined = undefined;
  // Set on connect attempt if currently undefined.
  // Reset to undefined when
  // 1. client stops trying to connect because it is hidden
  // 2. client encounters a connect error and canary request indicates
  //    the client is offline
  // 2. client successfully connects
  #totalToConnectStart: number | undefined = undefined;

  readonly #options: ZeroOptions<S, MD, TContext>;

  readonly query: MakeEntityQueriesFromSchema<S>;

  // TODO: Metrics needs to be rethought entirely as we're not going to
  // send metrics to customer server.
  #metrics: MetricManager;

  // Store as field to allow test subclass to override. Web API doesn't allow
  // overwriting location fields for security reasons.
  #reload = () => getBrowserGlobal('location')?.reload();

  /**
   * Constructs a new Zero client.
   */
  constructor(options: ZeroOptions<S, MD, TContext>) {
    const {
      userID,
      storageKey,
      onOnlineChange,
      onUpdateNeeded,
      onClientStateNotFound,
      hiddenTabDisconnectDelay = DEFAULT_DISCONNECT_HIDDEN_DELAY_MS,
      pingTimeoutMs = DEFAULT_PING_TIMEOUT_MS,
      schema,
      batchViewUpdates = applyViewUpdates => applyViewUpdates(),
      maxRecentQueries = 0,
      slowMaterializeThreshold = 5_000,
    } = options as ZeroOptions<S, MD>;
    if (!userID) {
      throw new ClientError({
        kind: ClientErrorKind.Internal,
        message: 'ZeroOptions.userID must not be empty.',
      });
    }
    const server = getServer(options.server);
    this.#enableAnalytics = shouldEnableAnalytics(
      server,
      false /*options.enableAnalytics,*/, // Reenable analytics
    );

    let {kvStore = 'idb'} = options as ZeroOptions<S, MD>;
    if (kvStore === 'idb') {
      if (!getBrowserGlobal('indexedDB')) {
        // oxlint-disable-next-line no-console
        console.warn(
          'IndexedDB is not supported in this environment. Falling back to memory storage.',
        );
        kvStore = 'mem';
      }
    }

    if (hiddenTabDisconnectDelay < 0) {
      throw new ClientError({
        kind: ClientErrorKind.Internal,
        message: 'ZeroOptions.hiddenTabDisconnectDelay must not be negative.',
      });
    }

    this.pingTimeoutMs = pingTimeoutMs;

    this.#onlineManager = new OnlineManager();

    if (onOnlineChange) {
      this.#onlineManager.subscribe(onOnlineChange);
    }

    this.#options = options;

    this.#logOptions = this.#createLogOptions({
      consoleLogLevel: options.logLevel ?? 'warn',
      server: null, //server, // Reenable remote logging
      enableAnalytics: this.#enableAnalytics,
    });
    const logOptions = this.#logOptions;

    this.#connectionManager = new ConnectionManager({
      disconnectTimeoutMs: DEFAULT_DISCONNECT_TIMEOUT_MS,
    });
    const syncOnlineState = (state: ConnectionState) => {
      this.#onlineManager.setOnline(state.name === ConnectionStatus.Connected);
    };
    syncOnlineState(this.#connectionManager.state);
    this.#unsubscribeConnectionState =
      this.#connectionManager.subscribe(syncOnlineState);

    const {enableLegacyMutators = true, enableLegacyQueries = true} = schema;

    const replicacheMutators: MutatorDefs & {
      [CRUD_MUTATION_NAME]: CRUDMutator;
    } = {
      [CRUD_MUTATION_NAME]: enableLegacyMutators
        ? makeCRUDMutator(schema)
        : () =>
            Promise.reject(
              new ClientError({
                kind: ClientErrorKind.Internal,
                message: 'Zero CRUD mutators are not enabled.',
              }),
            ),
    };
    this.#ivmMain = new IVMSourceBranch(schema.tables);

    function assertUnique(key: string) {
      assert(
        replicacheMutators[key] === undefined,
        `A mutator, or mutator namespace, has already been defined for ${key}`,
      );
    }

    // We create a special log sink that calls onError if defined instead of
    // logging error messages.
    const {onError} = options;
    const sink = logOptions.logSink;
    const logSink: LogSink<OnErrorParameters> = {
      log(level, context, ...args) {
        if (level === 'error' && onError) {
          onError(...(args as OnErrorParameters));
        } else {
          sink.log(level, context, ...args);
        }
      },
      async flush() {
        await sink.flush?.();
      },
    };

    const lc = new ZeroLogContext(logOptions.logLevel, {}, logSink);

    this.#mutationTracker = new MutationTracker(
      lc,
      (upTo: MutationID) => this.#send(['ackMutationResponses', upTo]),
      error => {
        this.#disconnect(lc, error);
      },
    );
    if (options.mutators) {
      for (const [namespaceOrKey, mutatorOrMutators] of Object.entries(
        options.mutators,
      )) {
        if (typeof mutatorOrMutators === 'function') {
          const key = namespaceOrKey as string;
          assertUnique(key);
          replicacheMutators[key] = makeReplicacheMutator(
            lc,
            mutatorOrMutators,
            schema,
            // Replicache expects mutators to only be able to return JSON
            // but Zero wraps the return with: `{server?: Promise<MutationResult>, client?: T}`
          ) as () => MutatorReturn;
          continue;
        }
        if (typeof mutatorOrMutators === 'object') {
          for (const [name, mutator] of Object.entries(mutatorOrMutators)) {
            const key = customMutatorKey(
              namespaceOrKey as string,
              name as string,
            );
            assertUnique(key);
            replicacheMutators[key] = makeReplicacheMutator(
              lc,
              mutator as CustomMutatorImpl<S>,
              schema,
            ) as () => MutatorReturn;
          }
          continue;
        }
        unreachable(mutatorOrMutators);
      }
    }

    this.storageKey = storageKey ?? '';

    const {clientSchema, hash} = clientSchemaFrom(schema);
    this.#clientSchema = clientSchema;

    // Create a hash that includes storage key, URL configuration, and query parameters
    const nameKey = JSON.stringify({
      storageKey: this.storageKey,
      mutateUrl: options.mutateURL ?? '',
      queryUrl: options.getQueriesURL ?? '',
    });
    const hashedKey = h64(nameKey).toString(36);

    const replicacheOptions: ReplicacheOptions<WithCRUD<MutatorDefs>> = {
      // The schema stored in IDB is dependent upon both the ClientSchema
      // and the AST schema (i.e. PROTOCOL_VERSION).
      schemaVersion: `${PROTOCOL_VERSION}.${hash}`,
      logLevel: logOptions.logLevel,
      logSinks: [logOptions.logSink],
      mutators: replicacheMutators,
      name: `zero-${userID}-${hashedKey}`,
      pusher: (req, reqID) => this.#pusher(req, reqID),
      puller: (req, reqID) => this.#puller(req, reqID),
      pushDelay: 0,
      requestOptions: {
        maxDelayMs: 0,
        minDelayMs: 0,
      },
      licenseKey: 'zero-client-static-key',
      kvStore,
    };

    this.#zeroContext = new ZeroContext(
      lc,
      this.#ivmMain,
      this.#options.context as TContext,
      (ast, ttl, gotCallback) => {
        if (enableLegacyQueries) {
          return this.#queryManager.addLegacy(ast, ttl, gotCallback);
        }
        // legacy queries are client side only. Do not track with the server
        return emptyFunction;
      },
      (ast, customQueryID, ttl, gotCallback) =>
        this.#queryManager.addCustom(ast, customQueryID, ttl, gotCallback),
      (ast, ttl) => {
        if (enableLegacyQueries) {
          this.#queryManager.updateLegacy(ast, ttl);
        }
      },
      (customQueryID, ttl) =>
        this.#queryManager.updateCustom(customQueryID, ttl),
      () => this.#queryManager.flushBatch(),
      batchViewUpdates,
      this.#addMetric,
      assertValidRunOptions,
    );

    // Register the delegate for bindings to access via WeakMap.
    // This avoids exposing the delegate as a public API on Zero.
    registerZeroDelegate(this, this.#zeroContext);

    const replicacheImplOptions: ReplicacheImplOptions = {
      enableClientGroupForking: false,
      enableMutationRecovery: false,
      enablePullAndPushInOpen: false, // Zero calls push in its connection management code
      onClientsDeleted: deletedClients =>
        this.#deleteClientsManager.onClientsDeleted(deletedClients),
      zero: new ZeroRep(
        this.#zeroContext,
        this.#ivmMain,
        options.mutators !== undefined,
        this.#mutationTracker,
      ),
    };

    const rep = new ReplicacheImpl(replicacheOptions, replicacheImplOptions);
    this.#rep = rep;

    if (TESTING) {
      internalReplicacheImplMap.set(this, rep);
    }
    this.#server = server;
    this.userID = userID;
    this.#lc = lc.withContext('clientID', rep.clientID);
    this.#connection = new ConnectionImpl(
      this.#connectionManager,
      this.#lc,
      auth => this.#setAuth(auth),
    );
    this.#mutationTracker.setClientIDAndWatch(
      rep.clientID,
      rep.experimentalWatch.bind(rep),
    );

    this.#activeClientsManager = makeActiveClientsManager(
      rep.clientGroupID,
      this.clientID,
      this.#closeAbortController.signal,
      (clientID: ClientID, clientGroupID: ClientGroupID) =>
        this.#deleteClientsManager.onClientsDeleted([
          {clientGroupID, clientID},
        ]),
    );

    const onUpdateNeededCallback = (reason: UpdateNeededReason) => {
      if (onUpdateNeeded) {
        onUpdateNeeded(reason);
      } else {
        reloadWithReason(
          this.#lc,
          this.#reload,
          reason.type,
          updateNeededReloadReasonMessage(reason),
        );
      }
    };
    this.#onUpdateNeeded = onUpdateNeededCallback;
    this.#rep.onUpdateNeeded = reason => {
      onUpdateNeededCallback(convertOnUpdateNeededReason(reason));
    };

    const onClientStateNotFoundCallback =
      onClientStateNotFound ??
      ((reason?: string) => {
        reloadWithReason(
          this.#lc,
          this.#reload,
          ErrorKind.ClientNotFound,
          reason ?? ON_CLIENT_STATE_NOT_FOUND_REASON_CLIENT,
        );
      });
    this.#onClientStateNotFound = onClientStateNotFoundCallback;
    this.#rep.onClientStateNotFound = onClientStateNotFoundCallback;

    // oxlint-disable-next-line @typescript-eslint/no-explicit-any
    const {mutate, mutateBatch} = makeCRUDMutate<S>(schema, rep.mutate) as any;

    if (options.mutators) {
      for (const [namespaceOrKey, mutatorsOrMutator] of Object.entries(
        options.mutators,
      )) {
        if (typeof mutatorsOrMutator === 'function') {
          mutate[namespaceOrKey] = must(rep.mutate[namespaceOrKey as string]);
          continue;
        }

        let existing = mutate[namespaceOrKey];
        if (existing === undefined) {
          existing = {};
          mutate[namespaceOrKey] = existing;
        }

        for (const name of Object.keys(mutatorsOrMutator)) {
          existing[name] = must(
            rep.mutate[customMutatorKey(namespaceOrKey, name)],
          );
        }
      }
    }

    this.mutate = mutate;
    this.mutateBatch = mutateBatch;

    this.#queryManager = new QueryManager(
      this.#lc,
      this.#mutationTracker,
      rep.clientID,
      schema.tables,
      msg => this.#send(msg),
      rep.experimentalWatch.bind(rep),
      maxRecentQueries,
      options.queryChangeThrottleMs ?? DEFAULT_QUERY_CHANGE_THROTTLE_MS,
      slowMaterializeThreshold,
      (error: ZeroError) => {
        this.#disconnect(lc, error);
      },
    );
    this.#clientToServer = clientToServer(schema.tables);

    this.#deleteClientsManager = new DeleteClientsManager(
      msg => this.#send(msg),
      rep.perdag,
      this.#lc,
      this.#rep.clientGroupID,
    );

    this.query = this.#registerQueries(schema);

    reportReloadReason(this.#lc);

    this.#metrics = new MetricManager({
      reportIntervalMs: REPORT_INTERVAL_MS,
      host: getBrowserGlobal('location')?.host ?? '',
      source: 'client',
      reporter: this.#enableAnalytics
        ? allSeries => this.#reportMetrics(allSeries)
        : () => Promise.resolve(),
      lc: this.#lc,
    });
    this.#metrics.tags.push(`version:${this.version}`);

    this.#pokeHandler = new PokeHandler(
      poke => this.#rep.poke(poke),
      () => this.#onPokeError(),
      rep.clientID,
      schema,
      this.#lc,
      this.#mutationTracker,
    );

    this.#visibilityWatcher = getDocumentVisibilityWatcher(
      getBrowserGlobal('document'),
      hiddenTabDisconnectDelay,
      this.#closeAbortController.signal,
    );

    void this.#runLoop();

    this.#expose();

    if (TESTING) {
      asTestZero(this)[exposedToTestingSymbol] = {
        puller: this.#puller,
        pusher: this.#pusher,
        setReload: (r: () => void) => {
          this.#reload = r;
        },
        logOptions: this.#logOptions,
        connectStart: () => this.#connectStart,
        socketResolver: () => this.#socketResolver,
        connectionManager: () => this.#connectionManager,
        queryDelegate: () => this.#zeroContext,
      };
    }
  }

  #expose() {
    // Expose the Zero instance to the global scope.
    // oxlint-disable-next-line @typescript-eslint/no-explicit-any
    const g = globalThis as any;
    if (g.__zero === undefined) {
      g.__zero = this;
    } else if (g.__zero instanceof Zero) {
      const prev = g.__zero;
      g.__zero = {
        [prev.clientID]: prev,
        [this.clientID]: this,
      };
    } else {
      g.__zero[this.clientID] = this;
    }
  }

  #unexpose() {
    // oxlint-disable-next-line @typescript-eslint/no-explicit-any
    const g = globalThis as any;
    assert(g.__zero !== undefined);
    if (g.__zero instanceof Zero) {
      assert(g.__zero === this);
      delete g.__zero;
    } else {
      delete g.__zero[this.clientID];
      if (Object.entries(g.__zero).length === 1) {
        g.__zero = Object.values(g.__zero)[0];
      }
    }
  }

  #send(msg: Upstream): void {
    if (
      this.#socket &&
      this.#connectionManager.is(ConnectionStatus.Connected)
    ) {
      send(this.#socket, msg);
    }
  }

  #createLogOptions(options: {
    consoleLogLevel: LogLevel;
    server: HTTPString | null;
    enableAnalytics: boolean;
  }): LogOptions {
    if (TESTING) {
      const testZero = asTestZero(this);
      if (testZero[createLogOptionsSymbol]) {
        return testZero[createLogOptionsSymbol](options);
      }
    }
    return createLogOptions(options);
  }

  /**
   * Preloads data for a query into the cache, without keeping it in memory.
   *
   * This function is useful when you want to populate the cache ahead of time,
   * for example after login, to avoid a flash of loading screen on the next page.
   *
   * Returns an object with two properties:
   * - `complete`: a Promise that resolves when the data is loaded
   * - `cleanup`: a function that can be called to cancel the preload
   *
   * @example
   * ```ts
   * const {complete, cleanup} = zero.preload(userQuery);
   * await complete;
   * // Now the data is cached and can be used immediately
   * ```
   */
  preload<
    TTable extends keyof S['tables'] & string,
    TReturn extends PullRow<TTable, S>,
  >(query: Query<S, TTable, TReturn, TContext>, options?: PreloadOptions) {
    return this.#zeroContext.preload(query, options);
  }

  /**
   * Executes a query once and returns the results.
   *
   * By default, waits for any pending data to sync before running the query.
   * This ensures fresh results from the server. Use `{type: 'unknown'}` to
   * run immediately with whatever data is available locally.
   *
   * @param query - The query to execute
   * @param runOptions - Options controlling query execution
   * @returns A Promise resolving to the query results
   *
   * @example
   * ```ts
   * // Wait for server sync
   * const users = await zero.run(userQuery);
   *
   * // Run with local data only
   * const cachedUsers = await zero.run(userQuery, {type: 'unknown'});
   * ```
   */
  run<TTable extends keyof S['tables'] & string, TReturn>(
    query: Query<S, TTable, TReturn, TContext>,
    runOptions?: RunOptions,
  ): Promise<HumanReadable<TReturn>> {
    return this.#zeroContext.run(query, runOptions);
  }

  get context(): TContext {
    return this.#options.context as TContext;
  }

  /**
   * Creates a materialized view of a query that stays synchronized with the database.
   *
   * The materialized view automatically updates when the underlying data changes.
   * When done with the view, call `view.destroy()` to clean up subscriptions.
   *
   * Optionally accepts a factory function to create a custom view implementation.
   *
   * @param query - The query to materialize
   * @param factory - Optional factory function to create a custom view
   * @param options - Options controlling view behavior
   * @returns A TypedView that stays synchronized with the data
   *
   * @example
   * ```ts
   * // Create a standard view
   * const view = zero.materialize(userQuery);
   * console.log(view.data); // Current query results
   * view.destroy(); // Clean up when done
   *
   * // Create a custom view
   * const customView = zero.materialize(userQuery, (query) => new MyCustomView(query));
   * ```
   */
  materialize<TTable extends keyof S['tables'] & string, TReturn>(
    query: Query<S, TTable, TReturn, TContext>,
    options?: MaterializeOptions,
  ): TypedView<HumanReadable<TReturn>>;
  materialize<T, TTable extends keyof S['tables'] & string, TReturn>(
    query: Query<S, TTable, TReturn, TContext>,
    factory: ViewFactory<S, TTable, TReturn, TContext, T>,
    options?: MaterializeOptions,
  ): T;
  materialize<T, TTable extends keyof S['tables'] & string, TReturn>(
    query: Query<S, TTable, TReturn, TContext>,
    factoryOrOptions?:
      | ViewFactory<S, TTable, TReturn, TContext, T>
      | MaterializeOptions,
    maybeOptions?: MaterializeOptions,
  ) {
    let factory;
    let options;
    if (typeof factoryOrOptions === 'function') {
      factory = factoryOrOptions;
      options = maybeOptions;
    } else {
      options = factoryOrOptions;
    }
    return this.#zeroContext.materialize(query, factory, options);
  }

  /**
   * The server URL that this Zero instance is configured with.
   */
  get server(): HTTPString | null {
    return this.#server;
  }

  /**
   * The name of the IndexedDB database in which the data of this
   * instance of Zero is stored.
   */
  get idbName(): string {
    return this.#rep.idbName;
  }

  /**
   * The schema version of the data understood by this application.
   * See [[ZeroOptions.schemaVersion]].
   */
  get schemaVersion(): string {
    return this.#rep.schemaVersion;
  }

  /**
   * The schema passed into Zero when it was constructed.
   *
   * This can be paired with the inspector API to explore the client cache for
   * debugging or tooling. The inspector exposes the raw key/value map as well
   * as the per-table rows that back `zero.query[tableName].run()`.
   *
   * ```ts
   * const inspector = __zero.inspector;
   * const client = inspector.client;
   *
   * console.log('client map:', await client.map());
   *
   * for (const tableName of Object.keys(__zero.schema.tables)) {
   *   console.table(await client.rows(tableName));
   * }
   * ```
   */
  get schema(): S {
    return this.#options.schema;
  }

  /**
   * The client ID for this instance of Zero. Each instance
   * gets a unique client ID.
   */
  get clientID(): ClientID {
    return this.#rep.clientID;
  }

  get clientGroupID(): Promise<ClientGroupID> {
    return this.#rep.clientGroupID;
  }

  /**
   * Provides simple "CRUD" mutations for the tables in the schema.
   *
   * Each table has `create`, `set`, `update`, and `delete` methods.
   *
   * ```ts
   * await zero.mutate.issue.create({id: '1', title: 'First issue', priority: 'high'});
   * await zero.mutate.comment.create({id: '1', text: 'First comment', issueID: '1'});
   * ```
   *
   * The `update` methods support partials. Unspecified or `undefined` fields
   * are left unchanged:
   *
   * ```ts
   * // Priority left unchanged.
   * await zero.mutate.issue.update({id: '1', title: 'Updated title'});
   * ```
   */
  readonly mutate: MD extends CustomMutatorDefs
    ? S['enableLegacyMutators'] extends false
      ? MakeCustomMutatorInterfaces<S, MD, TContext>
      : DeepMerge<DBMutator<S>, MakeCustomMutatorInterfaces<S, MD, TContext>>
    : DBMutator<S>;

  /**
   * Provides a way to batch multiple CRUD mutations together:
   *
   * ```ts
   * await zero.mutateBatch(m => {
   *   await m.issue.create({id: '1', title: 'First issue'});
   *   await m.comment.create({id: '1', text: 'First comment', issueID: '1'});
   * });
   * ```
   *
   * Batch sends all mutations in a single transaction. If one fails, all are
   * rolled back together. Batch can also be more efficient than making many
   * individual mutations.
   *
   * `mutateBatch` is not allowed inside another `mutateBatch` call. Doing so
   * will throw an error.
   */
  readonly mutateBatch: BatchMutator<S>;

  /**
   * The connection API for managing Zero's connection lifecycle.
   *
   * Use this to monitor connection state and manually control connections.
   *
   * @example
   * ```ts
   * // Subscribe to connection state changes
   * z.connection.state.subscribe(state => {
   *   console.log('Connection state:', state.name);
   * });
   *
   * // Manually resume connection from error state
   * await z.connection.connect();
   * ```
   */
  get connection(): Connection {
    return this.#connection;
  }

  /**
   * Whether this Zero instance has been closed.
   *
   * Once a Zero instance has been closed it no longer syncs, you can no
   * longer query or mutate data with it, and its query views stop updating.
   */
  get closed(): boolean {
    return this.#connectionManager.is(ConnectionStatus.Closed);
  }

  /**
   * Closes this Zero instance.
   *
   * Once a Zero instance has been closed it no longer syncs, you can no
   * longer query or mutate data with it, and its query views stop updating.
   */
  async close(): Promise<void> {
    const lc = this.#lc.withContext('close');

    try {
      if (this.closed) {
        lc.debug?.('close() called on already closed instance');
        return;
      }

      lc.debug?.('Closing Zero instance. Stack:', new Error().stack);

      this.#unsubscribeConnectionState?.();
      this.#unsubscribeConnectionState = undefined;
      this.#onlineManager.cleanup();

      if (!this.#connectionManager.is(ConnectionStatus.Disconnected)) {
        this.#disconnect(
          lc,
          new ClientError({
            kind: ClientErrorKind.ClientClosed,
            message: 'Zero instance closed by user',
          }),
          CLOSE_CODE_NORMAL,
        );
      }
      lc.debug?.('Aborting closeAbortController due to close()');
      this.#closeAbortController.abort();
      this.#metrics.stop();
      const ret = await this.#rep.close();
      this.#unexpose();
      return ret;
    } catch (e) {
      lc.error?.('Error closing Zero instance', e);
      throw e;
    } finally {
      this.#connectionManager.closed();
    }
  }

  #onMessage = (e: MessageEvent<string>) => {
    const lc = this.#lc;
    lc.debug?.('received message', e.data);
    if (this.closed) {
      lc.debug?.('ignoring message because already closed');
      return;
    }

    let downMessage: Downstream;
    const {data} = e;
    try {
      downMessage = valita.parse(
        JSON.parse(data),
        downstreamSchema,
        'passthrough',
      );
    } catch (e) {
      const invalidMessageError = new ClientError({
        kind: ClientErrorKind.InvalidMessage,
        message: `Invalid message received from server: ${e instanceof Error ? e.message + '. ' : ''}${data}`,
      });
      this.#disconnect(lc, invalidMessageError);
      return;
    }
    this.#messageCount++;
    const msgType = downMessage[0];
    switch (msgType) {
      case 'connected':
        return this.#handleConnectedMessage(lc, downMessage);

      case 'error':
        return this.#handleErrorMessage(lc, downMessage);

      case 'pong':
        // Receiving a pong means that the connection is healthy, as the
        // initial schema / versioning negotiations would produce an error
        // before a ping-pong timeout.
        resetBackoff();
        return this.#onPong();

      case 'pokeStart':
        return this.#handlePokeStart(lc, downMessage);

      case 'pokePart':
        if (downMessage[1].rowsPatch) {
          // Receiving row data indicates that the client is in a good state
          // and can reset the reload backoff state.
          resetBackoff();
        }
        return this.#handlePokePart(lc, downMessage);

      case 'pokeEnd':
        return this.#handlePokeEnd(lc, downMessage);

      case 'pull':
        return this.#handlePullResponse(lc, downMessage);

      case 'deleteClients':
        return this.#deleteClientsManager.clientsDeletedOnServer(
          downMessage[1],
        );

      case 'pushResponse':
        return this.#mutationTracker.processPushResponse(downMessage[1]);

      case 'transformError':
        this.#queryManager.handleTransformErrors(downMessage[1]);
        break;

      case 'inspect':
        // ignore at this layer.
        break;

      default: {
        const invalidMessageError = new ClientError({
          kind: ClientErrorKind.InvalidMessage,
          message: `Invalid message received from server: ${data}`,
        });
        this.#disconnect(lc, invalidMessageError);
        return;
      }
    }
  };

  #onOpen = () => {
    const l = addWebSocketIDFromSocketToLogContext(this.#socket!, this.#lc);
    if (this.#connectStart === undefined) {
      l.error?.('Got open event but connect start time is undefined.');
    } else {
      const now = Date.now();
      const timeToOpenMs = now - this.#connectStart;
      l.info?.('Got socket open event', {
        navigatorOnline: navigator?.onLine,
        timeToOpenMs,
      });
    }
  };

  #onClose = (e: CloseEvent) => {
    const lc = addWebSocketIDFromSocketToLogContext(this.#socket!, this.#lc);
    const {code, reason, wasClean} = e;
    if (code <= 1001) {
      lc.info?.('Got socket close event', {code, reason, wasClean});
    } else {
      lc.error?.('Got unexpected socket close event', {
        code,
        reason,
        wasClean,
      });
    }

    const closeError = new ClientError(
      wasClean
        ? {
            kind: ClientErrorKind.CleanClose,
            message: 'WebSocket connection closed cleanly',
          }
        : {
            kind: ClientErrorKind.AbruptClose,
            message: 'WebSocket connection closed abruptly',
          },
    );
    this.#connectResolver.reject(closeError);
    this.#disconnect(lc, closeError);
  };

  // An error on the connection is fatal for the connection.
  async #handleErrorMessage(
    lc: ZeroLogContext,
    downMessage: ErrorMessage,
  ): Promise<void> {
    const [, {kind, message}] = downMessage;

    // Rate limit errors are not fatal to the connection.
    // We really don't want to disconnect and reconnect a rate limited user as
    // it'll use more resources on the server
    if (kind === ErrorKind.MutationRateLimited) {
      this.#lastMutationIDSent = NULL_LAST_MUTATION_ID_SENT;
      lc.error?.(kind, 'Mutation rate limited', {message});
      return;
    }

    lc.info?.(`${kind}: ${message}}`);
    const error = new ProtocolError(downMessage[1]);
    lc.error?.(`${error.kind}:\n\n${error.errorBody.message}`, error);

    lc.debug?.('Rejecting connect resolver due to error', error);
    this.#connectResolver.reject(error);
    this.#disconnect(lc, error);

    if (kind === ErrorKind.VersionNotSupported) {
      this.#onUpdateNeeded({type: kind, message});
    } else if (kind === ErrorKind.SchemaVersionNotSupported) {
      await this.#rep.disableClientGroup();
      this.#onUpdateNeeded({
        type: 'SchemaVersionNotSupported',
        message,
      });
    } else if (kind === ErrorKind.ClientNotFound) {
      await this.#rep.disableClientGroup();
      this.#onClientStateNotFound?.(onClientStateNotFoundServerReason(message));
    } else if (
      kind === ErrorKind.InvalidConnectionRequestLastMutationID ||
      kind === ErrorKind.InvalidConnectionRequestBaseCookie
    ) {
      await dropDatabase(this.#rep.idbName);
      reloadWithReason(lc, this.#reload, kind, serverAheadReloadReason);
    }
  }

  async #handleConnectedMessage(
    lc: ZeroLogContext,
    connectedMessage: ConnectedMessage,
  ): Promise<void> {
    const now = Date.now();
    const [, connectBody] = connectedMessage;
    lc = addWebSocketIDToLogContext(connectBody.wsid, lc);

    if (this.#connectedCount === 0) {
      this.#checkConnectivity('firstConnect');
    } else if (this.#connectErrorCount > 0) {
      this.#checkConnectivity('connectAfterError');
    }
    this.#connectedCount++;
    this.#connectedAt = now;
    this.#metrics.lastConnectError.clear();
    const proceedingConnectErrorCount = this.#connectErrorCount;
    this.#connectErrorCount = 0;

    let timeToConnectMs: number | undefined;
    let connectMsgLatencyMs: number | undefined;
    if (this.#connectStart === undefined) {
      lc.error?.('Got connected message but connect start time is undefined.');
    } else {
      timeToConnectMs = now - this.#connectStart;
      this.#metrics.timeToConnectMs.set(timeToConnectMs);
      connectMsgLatencyMs =
        connectBody.timestamp !== undefined
          ? now - connectBody.timestamp
          : undefined;
      this.#connectStart = undefined;
    }
    let totalTimeToConnectMs: number | undefined;
    if (this.#totalToConnectStart === undefined) {
      lc.error?.(
        'Got connected message but total to connect start time is undefined.',
      );
    } else {
      totalTimeToConnectMs = now - this.#totalToConnectStart;
      this.#totalToConnectStart = undefined;
    }

    this.#metrics.setConnected(timeToConnectMs ?? 0, totalTimeToConnectMs ?? 0);

    lc.info?.('Connected', {
      navigatorOnline: navigator?.onLine,
      timeToConnectMs,
      totalTimeToConnectMs,
      connectMsgLatencyMs,
      connectedCount: this.#connectedCount,
      proceedingConnectErrorCount,
    });
    this.#lastMutationIDSent = NULL_LAST_MUTATION_ID_SENT;

    lc.debug?.('Resolving connect resolver');
    const socket = must(this.#socket);
    const queriesPatch = await this.#rep.query(tx =>
      this.#queryManager.getQueriesPatch(tx, this.#initConnectionQueries),
    );

    const hasDeletedClients = () =>
      skipEmptyArray(this.#deletedClients?.clientIDs) ||
      skipEmptyArray(this.#deletedClients?.clientGroupIDs);

    const maybeSendDeletedClients = () => {
      if (hasDeletedClients()) {
        send(socket, ['deleteClients', this.#deletedClients!]);
        this.#deletedClients = undefined;
      }
    };

    if (queriesPatch.size > 0 && this.#initConnectionQueries !== undefined) {
      maybeSendDeletedClients();
      send(socket, [
        'changeDesiredQueries',
        {
          desiredQueriesPatch: [...queriesPatch.values()],
        },
      ]);
    } else if (this.#initConnectionQueries === undefined) {
      // if #initConnectionQueries was undefined that means we never
      // sent `initConnection` to the server inside the sec-protocol header.
      const clientSchema = this.#clientSchema;
      send(socket, [
        'initConnection',
        {
          desiredQueriesPatch: [...queriesPatch.values()],
          deleted: skipEmptyDeletedClients(this.#deletedClients),
          // The clientSchema only needs to be sent for the very first request.
          // Henceforth it is stored with the CVR and verified automatically.
          ...(this.#connectCookie === null ? {clientSchema} : {}),
          userPushURL: this.#options.mutateURL,
          userQueryURL: this.#options.getQueriesURL,
        },
      ]);
      this.#deletedClients = undefined;
    }
    this.#initConnectionQueries = undefined;

    maybeSendDeletedClients();

    this.#connectionManager.connected();
    this.#connectResolver.resolve();
  }

  /**
   * Starts a new connection. This will create the WebSocket that does the HTTP
   * request to the server.
   *
   * {@link #connect} will throw an assertion error if the
   * {@link #connectionManager} status is not {@link ConnectionState.Disconnected}
   * or {@link ConnectionState.Connecting}.
   * Callers MUST check the connection status before calling this method and log
   * an error as needed.
   *
   * The function will resolve once the socket is connected. If you need to know
   * when a connection has been established, as in we have received the
   * {@link ConnectedMessage}, you should await the {@link #connectResolver}
   * promise. The {@link #connectResolver} promise rejects if an error message
   * is received before the connected message is received or if the connection
   * attempt times out.
   */
  async #connect(
    lc: ZeroLogContext,
    additionalConnectParams: Record<string, string> | undefined,
  ): Promise<void> {
    if (this.closed) {
      return;
    }

    assert(this.#server, 'No server provided');

    // can be called from both disconnected and connecting states.
    // connecting() handles incrementing attempt counter if already connecting.
    assert(
      this.#connectionManager.is(ConnectionStatus.Disconnected) ||
        this.#connectionManager.is(ConnectionStatus.Connecting),
      'connect() called from invalid state: ' +
        this.#connectionManager.state.name,
    );

    const wsid = nanoid();
    lc = addWebSocketIDToLogContext(wsid, lc);
    lc.info?.('Connecting...', {navigatorOnline: navigator?.onLine});

    this.#connectionManager.connecting();

    // connect() called but connect start time is defined. This should not
    // happen.
    assert(this.#connectStart === undefined, 'connect start time is defined');

    const now = Date.now();
    this.#connectStart = now;
    if (this.#totalToConnectStart === undefined) {
      this.#totalToConnectStart = now;
    }

    if (this.closed) {
      return;
    }
    this.#connectCookie = valita.parse(
      await this.#rep.cookie,
      nullableVersionSchema,
      'passthrough',
    );
    if (this.closed) {
      return;
    }

    // Reject connect after a timeout.
    const timeoutID = setTimeout(() => {
      lc.debug?.('Rejecting connect resolver due to timeout');
      const timeoutError = new ClientError({
        kind: ClientErrorKind.ConnectTimeout,
        message: `Connection attempt timed out after ${CONNECT_TIMEOUT_MS / 1000} seconds`,
      });
      this.#connectResolver.reject(timeoutError);
      this.#disconnect(lc, timeoutError);
    }, CONNECT_TIMEOUT_MS);
    const abortHandler = () => {
      clearTimeout(timeoutID);
    };
    // signal.aborted cannot be true here because we checked for `this.closed` above.
    this.#closeAbortController.signal.addEventListener('abort', abortHandler);

    const [ws, initConnectionQueries, deletedClients] = await createSocket(
      this.#rep,
      this.#queryManager,
      this.#deleteClientsManager,
      toWSString(this.#server),
      this.#connectCookie,
      this.clientID,
      await this.clientGroupID,
      this.#clientSchema,
      this.userID,
      fromReplicacheAuthToken(this.#rep.auth),
      this.#lastMutationIDReceived,
      wsid,
      this.#options.logLevel === 'debug',
      lc,
      this.#options.mutateURL,
      this.#options.getQueriesURL,
      additionalConnectParams,
      await this.#activeClientsManager,
      this.#options.maxHeaderLength,
    );

    if (this.closed) {
      return;
    }

    this.#initConnectionQueries = initConnectionQueries;
    this.#deletedClients = deletedClients;
    ws.addEventListener('message', this.#onMessage);
    ws.addEventListener('open', this.#onOpen);
    ws.addEventListener('close', this.#onClose);
    this.#socket = ws;
    this.#socketResolver.resolve(ws);

    try {
      lc.debug?.('Waiting for connection to be acknowledged');
      await this.#connectResolver.promise;
      this.#mutationTracker.onConnected(this.#lastMutationIDReceived);
      // push any outstanding mutations on reconnect.
      this.#rep.push().catch(() => {});
    } finally {
      clearTimeout(timeoutID);
      this.#closeAbortController.signal.removeEventListener(
        'abort',
        abortHandler,
      );
    }
  }

  #disconnect(
    lc: ZeroLogContext,
    reason: ZeroError,
    closeCode?: CloseCode,
  ): void {
    if (shouldReportConnectError(reason)) {
      this.#connectErrorCount++;
      this.#metrics.lastConnectError.set(getLastConnectErrorValue(reason));
      this.#metrics.timeToConnectMs.set(DID_NOT_CONNECT_VALUE);
      this.#metrics.setConnectError(reason);
      if (
        this.#connectErrorCount % CHECK_CONNECTIVITY_ON_ERROR_FREQUENCY ===
        1
      ) {
        this.#checkConnectivity(`connectErrorCount=${this.#connectErrorCount}`);
      }
    }

    lc.info?.('disconnecting', {
      navigatorOnline: navigator?.onLine,
      reason: reason.kind,
      connectStart: this.#connectStart,
      totalToConnectStart: this.#totalToConnectStart,
      connectedAt: this.#connectedAt,
      connectionDuration: this.#connectedAt
        ? Date.now() - this.#connectedAt
        : 0,
      messageCount: this.#messageCount,
      connectionState: this.#connectionManager.state,
      connectErrorCount: this.#connectErrorCount,
    });

    const connectionStatus = this.#connectionManager.state.name;
    switch (connectionStatus) {
      case ConnectionStatus.Connected: {
        if (this.#connectStart !== undefined) {
          lc.error?.(
            'disconnect() called while connected but connect start time is defined.',
          );
          // this._connectStart reset below.
        }
        break;
      }
      case ConnectionStatus.Closed:
        lc.debug?.('disconnect() called while closed');
        return;

      case ConnectionStatus.Disconnected:
      case ConnectionStatus.Connecting:
      case ConnectionStatus.NeedsAuth:
      case ConnectionStatus.Error:
        break;

      default:
        unreachable(connectionStatus);
    }

    this.#socketResolver = resolver();
    lc.debug?.('Creating new connect resolver');
    this.#connectResolver = resolver();
    this.#messageCount = 0;
    this.#connectStart = undefined; // don't reset this._totalToConnectStart
    this.#connectedAt = 0;
    this.#socket?.removeEventListener('message', this.#onMessage);
    this.#socket?.removeEventListener('open', this.#onOpen);
    this.#socket?.removeEventListener('close', this.#onClose);
    this.#socket?.close(closeCode);
    this.#socket = undefined;
    this.#lastMutationIDSent = NULL_LAST_MUTATION_ID_SENT;
    this.#pokeHandler.handleDisconnect();

    const transition = getErrorConnectionTransition(reason);

    switch (transition.status) {
      case ConnectionStatus.NeedsAuth:
        this.#connectionManager.needsAuth(transition.reason);
        break;
      case ConnectionStatus.Error:
        this.#connectionManager.error(transition.reason);
        break;
      case ConnectionStatus.Disconnected:
        this.#connectionManager.disconnected(transition.reason);
        break;
      case ConnectionStatus.Closed:
        this.#connectionManager.closed();
        break;
      case NO_STATUS_TRANSITION:
        this.#connectionManager.connecting(transition.reason);
        break;
      default:
        unreachable(transition);
    }
  }

  #handlePokeStart(_lc: ZeroLogContext, pokeMessage: PokeStartMessage): void {
    this.#abortPingTimeout();
    this.#pokeHandler.handlePokeStart(pokeMessage[1]);
  }

  #handlePokePart(_lc: ZeroLogContext, pokeMessage: PokePartMessage): void {
    this.#abortPingTimeout();
    const lastMutationIDChangeForSelf = this.#pokeHandler.handlePokePart(
      pokeMessage[1],
    );
    if (lastMutationIDChangeForSelf !== undefined) {
      this.#lastMutationIDReceived = lastMutationIDChangeForSelf;
    }
  }

  #handlePokeEnd(_lc: ZeroLogContext, pokeMessage: PokeEndMessage): void {
    this.#abortPingTimeout();
    this.#pokeHandler.handlePokeEnd(pokeMessage[1]);
  }

  #onPokeError(): void {
    const lc = this.#lc;
    lc.info?.(
      'poke error, disconnecting?',
      !this.#connectionManager.is(ConnectionStatus.Disconnected),
    );

    // It is theoretically possible that we get disconnected during the
    // async poke above. Only disconnect if we are not already
    // disconnected.
    if (!this.#connectionManager.is(ConnectionStatus.Disconnected)) {
      this.#disconnect(
        lc,
        new ClientError({
          kind: ClientErrorKind.UnexpectedBaseCookie,
          message: 'Server returned unexpected base cookie during sync',
        }),
      );
    }
  }

  #handlePullResponse(
    lc: ZeroLogContext,
    pullResponseMessage: PullResponseMessage,
  ): void {
    this.#abortPingTimeout();
    const body = pullResponseMessage[1];
    lc = lc.withContext('requestID', body.requestID);
    lc.debug?.('Handling pull response', body);
    const resolver = this.#pendingPullsByRequestID.get(body.requestID);
    if (!resolver) {
      // This can happen because resolvers are deleted
      // from this._pendingPullsByRequestID when pulls timeout.
      lc.debug?.('No resolver found');
      return;
    }
    resolver.resolve(pullResponseMessage[1]);
  }

  async #pusher(req: PushRequest, requestID: string): Promise<PusherResult> {
    // The deprecation of pushVersion 0 predates zero-client
    assert(req.pushVersion === 1);
    // If we are connecting we wait until we are connected.
    await this.#connectResolver.promise;
    const lc = this.#lc.withContext('requestID', requestID);
    lc.debug?.(`pushing ${req.mutations.length} mutations`);
    const socket = this.#socket;
    assert(socket);

    const isMutationRecoveryPush =
      req.clientGroupID !== (await this.clientGroupID);
    const start = isMutationRecoveryPush
      ? 0
      : req.mutations.findIndex(
          m =>
            m.clientID === this.#lastMutationIDSent.clientID &&
            m.id === this.#lastMutationIDSent.id,
        ) + 1;
    lc.debug?.(
      isMutationRecoveryPush ? 'pushing for recovery' : 'pushing',
      req.mutations.length - start,
      'mutations of',
      req.mutations.length,
      'mutations.',
    );
    const now = Date.now();
    for (let i = start; i < req.mutations.length; i++) {
      const m = req.mutations[i];
      const timestamp = now - Math.round(performance.now() - m.timestamp);
      const zeroM =
        m.name === CRUD_MUTATION_NAME
          ? ({
              type: MutationType.CRUD,
              timestamp,
              id: m.id,
              clientID: m.clientID,
              name: m.name,
              args: [mapCRUD(m.args as CRUDMutationArg, this.#clientToServer)],
            } satisfies CRUDMutation)
          : ({
              type: MutationType.Custom,
              timestamp,
              id: m.id,
              clientID: m.clientID,
              name: m.name,
              args: [m.args],
            } satisfies CustomMutation);
      const msg: PushMessage = [
        'push',
        {
          timestamp: now,
          clientGroupID: req.clientGroupID,
          mutations: [zeroM],
          pushVersion: req.pushVersion,
          requestID,
        },
      ];
      send(socket, msg);
      if (!isMutationRecoveryPush) {
        this.#lastMutationIDSent = {clientID: m.clientID, id: m.id};
      }
    }
    return {
      httpRequestInfo: {
        errorMessage: '',
        httpStatusCode: 200,
      },
    };
  }

  async #runLoop() {
    this.#lc.info?.(`Starting Zero version: ${this.version}`);

    if (this.#server === null) {
      this.#lc.info?.('No socket origin provided, not starting connect loop.');
      this.#connectionManager.error(
        new ClientError({
          kind: ClientErrorKind.NoSocketOrigin,
          message: 'No server socket origin provided',
        }),
      );
      return;
    }

    let runLoopCounter = 0;
    const bareLogContext = this.#lc;
    const getLogContext = () => {
      let lc = bareLogContext;
      if (this.#socket) {
        lc = addWebSocketIDFromSocketToLogContext(this.#socket, lc);
      }
      return lc.withContext('runLoopCounter', runLoopCounter);
    };

    // Set initial auth from options
    const {auth} = this.#options;
    this.#setAuth(auth);

    let backoffMs: number | undefined;
    let additionalConnectParams: Record<string, string> | undefined;

    while (this.#connectionManager.shouldContinueRunLoop()) {
      runLoopCounter++;
      let lc = getLogContext();
      backoffMs = RUN_LOOP_INTERVAL_MS;

      try {
        const currentState = this.#connectionManager.state;

        switch (currentState.name) {
          case ConnectionStatus.Connecting:
          case ConnectionStatus.Disconnected: {
            if (this.#visibilityWatcher.visibilityState === 'hidden') {
              this.#metrics.setDisconnectedWaitingForVisible();
              // reset this._totalToConnectStart since this client
              // is no longer trying to connect due to being hidden.
              this.#totalToConnectStart = undefined;
            }

            // If hidden, we wait for the tab to become visible before trying again.
            // or for a state change (e.g. an error)
            const visibilityResult = await promiseRace({
              visible: this.#visibilityWatcher.waitForVisible(),
              stateChange: this.#connectionManager.waitForStateChange(),
            });

            if (visibilityResult.key === 'stateChange') {
              throwIfConnectionError(visibilityResult.result);
              break;
            }

            // If a reload is pending, do not try to reconnect.
            if (reloadScheduled()) {
              break;
            }

            await this.#connect(lc, additionalConnectParams);
            additionalConnectParams = undefined;

            throwIfConnectionError(this.#connectionManager.state);

            // Now we have a new socket, update lc with the new wsid.
            assert(this.#socket);
            lc = getLogContext();

            lc.debug?.('Connected successfully');
            break;
          }

          case ConnectionStatus.Connected: {
            // When connected we wait for whatever happens first out of:
            // - After pingTimeoutMs we send a ping
            // - We get a message
            // - The tab becomes hidden (with a delay)
            // - We get a state change (e.g. an error or disconnect)

            const controller = new AbortController();
            this.#abortPingTimeout = () => controller.abort();
            const [pingTimeoutPromise, pingTimeoutAborted] = sleepWithAbort(
              this.pingTimeoutMs,
              controller.signal,
            );

            const raceResult = await promiseRace({
              waitForPing: pingTimeoutPromise,
              waitForPingAborted: pingTimeoutAborted,
              tabHidden: this.#visibilityWatcher.waitForHidden(),
              stateChange: this.#connectionManager.waitForStateChange(),
            });

            switch (raceResult.key) {
              case 'waitForPing': {
                await this.#ping(lc);
                break;
              }

              case 'waitForPingAborted':
                break;

              case 'tabHidden': {
                const hiddenError = new ClientError({
                  kind: ClientErrorKind.Hidden,
                  message: 'Connection closed because tab was hidden',
                });
                this.#disconnect(lc, hiddenError);
                break;
              }

              case 'stateChange':
                throwIfConnectionError(raceResult.result);
                break;

              default:
                unreachable(raceResult);
            }

            break;
          }

          case ConnectionStatus.NeedsAuth: {
            // we pause the run loop and wait for connect() to be called with new credentials
            lc.info?.(
              `Run loop paused in needs-auth state. Call zero.connection.connect({auth}) to resume.`,
              currentState.reason,
            );

            await this.#connectionManager.waitForStateChange();
            break;
          }

          case ConnectionStatus.Error: {
            // we pause the run loop and wait for a state change
            lc.info?.(
              `Run loop paused in error state. Call zero.connection.connect() to resume.`,
              currentState.reason,
            );

            await this.#connectionManager.waitForStateChange();
            break;
          }

          case ConnectionStatus.Closed:
            // run loop will terminate
            break;

          default:
            unreachable(currentState);
        }
      } catch (ex) {
        const isClientClosedError =
          isClientError(ex) && ex.kind === ClientErrorKind.ClientClosed;

        if (
          !this.#connectionManager.is(ConnectionStatus.Connected) &&
          !isClientClosedError
        ) {
          const level = isAuthError(ex) ? 'warn' : 'error';
          const kind = isServerError(ex) ? ex.kind : 'Unknown Error';
          lc[level]?.('Failed to connect', ex, kind, {
            lmid: this.#lastMutationIDReceived,
            baseCookie: this.#connectCookie,
          });
        }

        lc.debug?.(
          'Got an exception in the run loop',
          'state:',
          this.#connectionManager.state,
          'exception:',
          ex,
        );

        const transition = getErrorConnectionTransition(ex);

        switch (transition.status) {
          case NO_STATUS_TRANSITION: {
            // We continue the loop because the error does not indicate
            // a need to transition to a new state and we should continue retrying

            const backoffParams = getBackoffParams(transition.reason);
            if (backoffParams) {
              if (backoffParams.minBackoffMs !== undefined) {
                backoffMs = Math.max(backoffMs, backoffParams.minBackoffMs);
              }
              if (backoffParams.maxBackoffMs !== undefined) {
                backoffMs = Math.min(backoffMs, backoffParams.maxBackoffMs);
              }
              additionalConnectParams = backoffParams.reconnectParams;
            }

            lc.debug?.(
              'Sleeping',
              backoffMs,
              'ms before reconnecting due to error, state:',
              this.#connectionManager.state,
            );
            await sleep(backoffMs);
            break;
          }
          case ConnectionStatus.NeedsAuth: {
            lc.debug?.(
              'Auth error encountered, transitioning to needs-auth state',
            );
            this.#connectionManager.needsAuth(transition.reason);
            // run loop will enter the needs-auth state case and await a state change
            break;
          }
          case ConnectionStatus.Error: {
            lc.debug?.('Fatal error encountered, transitioning to error state');

            this.#connectionManager.error(transition.reason);
            // run loop will enter the error state case and await a state change
            break;
          }
          case ConnectionStatus.Disconnected: {
            this.#connectionManager.disconnected(transition.reason);
            break;
          }
          case ConnectionStatus.Closed: {
            break;
          }
          default:
            unreachable(transition);
        }
      }
    }
  }

  async #puller(req: PullRequest, requestID: string): Promise<PullerResult> {
    // The deprecation of pushVersion 0 predates zero-client
    assert(req.pullVersion === 1);
    const lc = this.#lc.withContext('requestID', requestID);
    lc.debug?.('Pull', req);
    // Pull request for this instance's client group.  A no-op response is
    // returned as pulls for this client group are handled via poke over the
    // socket.
    if (req.clientGroupID === (await this.clientGroupID)) {
      return {
        httpRequestInfo: {
          errorMessage: '',
          httpStatusCode: 200,
        },
      };
    }

    // If we are connecting we wait until we are connected.
    await this.#connectResolver.promise;
    const socket = this.#socket;
    assert(socket);
    // Mutation recovery pull.
    lc.debug?.('Pull is for mutation recovery');
    const cookie = valita.parse(
      req.cookie,
      nullableVersionSchema,
      'passthrough',
    );
    const pullRequestMessage: PullRequestMessage = [
      'pull',
      {
        clientGroupID: req.clientGroupID,
        cookie,
        requestID,
      },
    ];
    send(socket, pullRequestMessage);
    const pullResponseResolver: Resolver<PullResponseBody> = resolver();
    this.#pendingPullsByRequestID.set(requestID, pullResponseResolver);
    try {
      const raceResult = await promiseRace({
        timeout: sleep(PULL_TIMEOUT_MS),
        success: pullResponseResolver.promise,
      });
      switch (raceResult.key) {
        case 'timeout':
          lc.debug?.('Mutation recovery pull timed out');
          throw new ClientError({
            kind: ClientErrorKind.PullTimeout,
            message: 'Pull timed out',
          });
        case 'success': {
          lc.debug?.('Returning mutation recovery pull response');
          const response = await pullResponseResolver.promise;
          return {
            response: {
              cookie: response.cookie,
              lastMutationIDChanges: response.lastMutationIDChanges,
              patch: [],
            },
            httpRequestInfo: {
              errorMessage: '',
              httpStatusCode: 200,
            },
          };
        }
        default:
          unreachable(raceResult);
      }
    } finally {
      pullResponseResolver.reject(
        new ClientError({
          kind: ClientErrorKind.PullTimeout,
          message: 'Pull timed out',
        }),
      );
      this.#pendingPullsByRequestID.delete(requestID);
    }
  }

  /**
   * Sets the authentication token on the replicache instance.
   *
   * @param auth - The authentication token to set.
   */
  #setAuth(auth: string | undefined | null): void {
    this.#rep.auth = toReplicacheAuthToken(auth);
  }

  /**
   * A rough heuristic for whether the client is currently online and
   * authenticated.
   *
   * @deprecated Use `connection` instead, which provides more detailed connection state.
   */
  get online(): boolean {
    return this.#onlineManager.online;
  }

  /**
   * Subscribe to online status changes.
   *
   * This is useful when you want to update state based on the online status.
   *
   * @param listener - The listener to subscribe to.
   * @returns A function to unsubscribe the listener.
   *
   * @deprecated Use `connection` instead, which provides more detailed connection state.
   */
  onOnline = (listener: (online: boolean) => void): (() => void) =>
    this.#onlineManager.subscribe(listener);

  /**
   * Starts a ping and waits for a pong.
   */
  async #ping(lc: ZeroLogContext): Promise<void> {
    lc.debug?.('pinging');
    const {promise, resolve} = resolver();
    this.#onPong = resolve;
    const pingMessage: PingMessage = ['ping', {}];
    const t0 = performance.now();
    assert(this.#socket);
    send(this.#socket, pingMessage);

    const raceResult = await promiseRace({
      waitForPong: promise,
      pingTimeout: sleep(this.pingTimeoutMs),
      stateChange: this.#connectionManager.waitForStateChange(),
    });

    const delta = performance.now() - t0;
    switch (raceResult.key) {
      case 'waitForPong': {
        lc.debug?.('ping succeeded in', delta, 'ms');
        return;
      }

      case 'pingTimeout': {
        lc.info?.('ping failed in', delta, 'ms - disconnecting');
        const pingTimeoutError = new ClientError({
          kind: ClientErrorKind.PingTimeout,
          message: 'Server ping request failed',
        });
        this.#disconnect(lc, pingTimeoutError);
        throw pingTimeoutError;
      }

      case 'stateChange': {
        lc.debug?.(
          'ping aborted due to connection state change',
          raceResult.result,
        );
        throwIfConnectionError(raceResult.result);
        break;
      }

      default:
        unreachable(raceResult);
    }
  }

  // Sends a set of metrics to the server. Throws unless the server
  // returns 200.
  // TODO: Reenable metrics reporting
  async #reportMetrics(_allSeries: Series[]) {
    // if (this.#server === null) {
    //   this.#lc.info?.('Skipping metrics report, socketOrigin is null');
    //   return;
    // }
    // const body = JSON.stringify({series: allSeries});
    // const url = new URL('/api/metrics/v0/report', this.#server);
    // url.searchParams.set('clientID', this.clientID);
    // url.searchParams.set('clientGroupID', await this.clientGroupID);
    // url.searchParams.set('userID', this.userID);
    // url.searchParams.set('requestID', nanoid());
    // const res = await fetch(url.toString(), {
    //   method: 'POST',
    //   body,
    //   keepalive: true,
    // });
    // if (!res.ok) {
    //   const maybeBody = await res.text();
    //   throw new Error(
    //     `unexpected response: ${res.status} ${res.statusText} body: ${maybeBody}`,
    //   );
    // }
  }

  #checkConnectivity(reason: string) {
    this.#checkConnectivityAsync(reason);
  }

  #checkConnectivityAsync(_reason: string) {
    // skipping connectivity checks for now - the server doesn't respond to
    // them so it just creates noise.
    // assert(this.#server);
    // if (this.closed) {
    //   return;
    // }
    // try {
    //   await checkConnectivity(
    //     reason,
    //     this.#server,
    //     this.#lc,
    //     this.#closeAbortController.signal,
    //     this.#enableAnalytics,
    //   );
    // } catch (e) {
    //   this.#lc.info?.('Error checking connectivity for', reason, e);
    // }
  }

  #registerQueries(schema: Schema): MakeEntityQueriesFromSchema<S> {
    const rv = {} as Record<string, Query<Schema, string>>;
    // Not using parse yet
    for (const name of Object.keys(schema.tables)) {
      rv[name] = newQuery(schema, name);
    }

    return rv as MakeEntityQueriesFromSchema<S>;
  }

  /**
   * `inspector` is an object that can be used to inspect the state of the
   * queries a Zero instance uses. It is intended for debugging purposes.
   */
  get inspector(): Inspector {
    // We use esbuild dropLabels to strip this code when we build the code for the bundle size dashboard.
    // https://esbuild.github.io/api/#ignore-annotations
    // /packages/zero/tool/build.ts

    // oxlint-disable-next-line no-unused-labels
    BUNDLE_SIZE: {
      return (this.#inspector ??= new Inspector(
        this.#rep,
        this.#queryManager,
        this.#zeroContext,
        async () => {
          await this.#connectResolver.promise;
          return this.#socket!;
        },
      ));
    }
  }

  #addMetric: <K extends keyof MetricMap>(
    metric: K,
    value: number,
    ...args: MetricMap[K]
  ) => void = (metric, value, ...args) => {
    assert(isClientMetric(metric), `Invalid metric: ${metric}`);
    this.#queryManager.addMetric(
      metric as keyof ClientMetricMap,
      value,
      ...(args as ClientMetricMap[keyof ClientMetricMap]),
    );
  };
}

export class OnlineManager extends Subscribable<boolean> {
  #online = false;

  setOnline(online: boolean): void {
    if (this.#online === online) {
      return;
    }
    this.#online = online;
    this.notify(online);
  }

  get online(): boolean {
    return this.#online;
  }
}

export async function createSocket(
  rep: ReplicacheImpl,
  queryManager: QueryManager,
  deleteClientsManager: DeleteClientsManager,
  socketOrigin: WSString,
  baseCookie: NullableVersion,
  clientID: string,
  clientGroupID: string,
  clientSchema: ClientSchema,
  userID: string,
  auth: string | undefined,
  lmid: number,
  wsid: string,
  debugPerf: boolean,
  lc: ZeroLogContext,
  userPushURL: string | undefined,
  userQueryURL: string | undefined,
  additionalConnectParams: Record<string, string> | undefined,
  activeClientsManager: Pick<ActiveClientsManager, 'activeClients'>,
  maxHeaderLength = 1024 * 8,
): Promise<
  [
    WebSocket,
    Map<string, UpQueriesPatchOp> | undefined,
    DeleteClientsBody | undefined,
  ]
> {
  const url = new URL(
    appendPath(socketOrigin, `/sync/v${PROTOCOL_VERSION}/connect`),
  );
  const {searchParams} = url;
  searchParams.set('clientID', clientID);
  searchParams.set('clientGroupID', clientGroupID);
  searchParams.set('userID', userID);
  searchParams.set('baseCookie', baseCookie === null ? '' : String(baseCookie));
  searchParams.set('ts', String(performance.now()));
  searchParams.set('lmid', String(lmid));
  searchParams.set('wsid', wsid);
  if (debugPerf) {
    searchParams.set('debugPerf', true.toString());
  }
  if (additionalConnectParams) {
    for (const k in additionalConnectParams) {
      if (searchParams.has(k)) {
        lc.warn?.(`skipping conflicting parameter ${k}`);
      } else {
        searchParams.set(k, additionalConnectParams[k]);
      }
    }
  }

  lc.info?.('Connecting to', url.toString());

  // Pass auth to the server via the `Sec-WebSocket-Protocol` header by passing
  // it as a `protocol` to the `WebSocket` constructor.  The empty string is an
  // invalid `protocol`, and will result in an exception, so pass undefined
  // instead.  encodeURIComponent to ensure it only contains chars allowed
  // for a `protocol`.
  const WS = mustGetBrowserGlobal('WebSocket');
  const queriesPatchP = rep.query(tx => queryManager.getQueriesPatch(tx));
  const deletedClientsArray = await deleteClientsManager.getDeletedClients();
  let deletedClients: DeleteClientsBody | undefined =
    convertDeletedClientsToBody(deletedClientsArray, clientGroupID);
  let queriesPatch: Map<string, UpQueriesPatchOp> | undefined =
    await queriesPatchP;
  const {activeClients} = activeClientsManager;

  let secProtocol = encodeSecProtocols(
    [
      'initConnection',
      {
        desiredQueriesPatch: [...queriesPatch.values()],
        deleted: skipEmptyDeletedClients(deletedClients),
        // The clientSchema only needs to be sent for the very first request.
        // Henceforth it is stored with the CVR and verified automatically.
        ...(baseCookie === null ? {clientSchema} : {}),
        userPushURL,
        userQueryURL,
        activeClients: [...activeClients],
      },
    ],
    auth,
  );
  if (secProtocol.length > maxHeaderLength) {
    secProtocol = encodeSecProtocols(undefined, auth);
    if (secProtocol.length > maxHeaderLength) {
      lc.warn?.(
        `Encoded auth token length (${secProtocol.length}) exceeds ` +
          `ZeroOptions.maxHeaderLength (${maxHeaderLength}). This may ` +
          `cause connection failures.`,
      );
    }
    queriesPatch = undefined;
  } else {
    deletedClients = undefined;
  }
  return [
    new WS(
      // toString() required for RN URL polyfill.
      url.toString(),
      secProtocol,
    ),
    queriesPatch,
    skipEmptyDeletedClients(deletedClients),
  ];
}

function skipEmptyArray<T>(
  arr: readonly T[] | undefined,
): readonly T[] | undefined {
  return arr && arr.length > 0 ? arr : undefined;
}

function skipEmptyDeletedClients(
  deletedClients: DeleteClientsBody | undefined,
): DeleteClientsBody | undefined {
  if (!deletedClients) {
    return undefined;
  }
  const {clientIDs, clientGroupIDs} = deletedClients;
  if (
    (!clientIDs || clientIDs.length === 0) &&
    (!clientGroupIDs || clientGroupIDs.length === 0)
  ) {
    return undefined;
  }
  const data: Writable<DeleteClientsBody> = {};
  data.clientIDs = skipEmptyArray(clientIDs);
  data.clientGroupIDs = skipEmptyArray(clientGroupIDs);
  return data;
}

function convertDeletedClientsToBody(
  deletedClients: DeletedClients,
  clientGroupID: ClientGroupID,
): DeleteClientsBody | undefined {
  if (deletedClients.length === 0) {
    return undefined;
  }

  const clientIDs = deletedClients
    .filter(pair => pair.clientID && pair.clientGroupID === clientGroupID)
    .map(pair => pair.clientID);
  if (clientIDs.length === 0) {
    return undefined;
  }

  // We no longer send clientGroupIDs
  return {clientIDs};
}

/**
 * Adds the wsid query parameter to the log context. If the URL does not
 * have a wsid we use a randomID instead.
 */
function addWebSocketIDFromSocketToLogContext(
  {url}: {url: string},
  lc: ZeroLogContext,
): ZeroLogContext {
  const wsid = new URL(url).searchParams.get('wsid') ?? nanoid();
  return addWebSocketIDToLogContext(wsid, lc);
}

function addWebSocketIDToLogContext(
  wsid: string,
  lc: ZeroLogContext,
): ZeroLogContext {
  return lc.withContext('wsid', wsid);
}

function assertValidRunOptions(_options?: RunOptions): void {}

async function makeActiveClientsManager(
  clientGroupID: Promise<string>,
  clientID: string,
  signal: AbortSignal,
  onDelete: ActiveClientsManager['onDelete'],
): Promise<ActiveClientsManager> {
  const manager = await ActiveClientsManager.create(
    await clientGroupID,
    clientID,
    signal,
  );
  manager.onDelete = onDelete;
  return manager;
}<|MERGE_RESOLUTION|>--- conflicted
+++ resolved
@@ -103,8 +103,8 @@
 import {ClientErrorKind} from './client-error-kind.ts';
 import {
   ConnectionManager,
+  type ConnectionState,
   throwIfConnectionError,
-  type ConnectionState,
 } from './connection-manager.ts';
 import {ConnectionStatus} from './connection-status.ts';
 import {type Connection, ConnectionImpl} from './connection.ts';
@@ -166,18 +166,11 @@
 import {version} from './version.ts';
 import {ZeroLogContext} from './zero-log-context.ts';
 import {PokeHandler} from './zero-poke-handler.ts';
-<<<<<<< HEAD
-import {ZeroRep} from './zero-rep.ts';
-=======
 import {
+  ZeroRep,
   fromReplicacheAuthToken,
   toReplicacheAuthToken,
-  ZeroRep,
 } from './zero-rep.ts';
-import {ConnectionStatus} from './connection-status.ts';
-import {ClientErrorKind} from './client-error-kind.ts';
-import {Subscribable} from '../../../shared/src/subscribable.ts';
->>>>>>> adbe6058
 
 export type NoRelations = Record<string, never>;
 
@@ -377,9 +370,6 @@
     // intentionally empty
   };
 
-<<<<<<< HEAD
-  readonly #zeroContext: ZeroContext<TContext>;
-=======
   /**
    * The timeout in milliseconds for ping operations. Controls both:
    * - How long to wait in idle before sending a ping
@@ -391,9 +381,7 @@
    */
   pingTimeoutMs: number;
 
-  readonly #zeroContext: ZeroContext;
-  readonly queryDelegate: QueryDelegate;
->>>>>>> adbe6058
+  readonly #zeroContext: ZeroContext<TContext>;
 
   #pendingPullsByRequestID: Map<string, Resolver<PullResponseBody>> = new Map();
   #lastMutationIDReceived = 0;
