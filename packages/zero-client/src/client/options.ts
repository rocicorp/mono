import type {LogLevel} from '@rocicorp/logger';
import type {StoreProvider} from '../../../replicache/src/kv/store.ts';
import * as v from '../../../shared/src/valita.ts';
import type {
  AnyMutatorRegistry,
  MutatorDefinitions,
} from '../../../zero-types/src/mutator-registry.ts';
import type {Schema} from '../../../zero-types/src/schema.ts';
import type {CustomMutatorDefs} from './custom.ts';
import {UpdateNeededReasonType} from './update-needed-reason-type.ts';

/**
 * Configuration for {@linkcode Zero}.
 */
export interface ZeroOptions<
  S extends Schema,
<<<<<<< HEAD
  MD extends
    | MutatorDefinitions<S, C>
    | AnyMutatorRegistry
    | CustomMutatorDefs
    | undefined = undefined,
  C = unknown,
  QD extends QueryDefinitions<S, C> | undefined = undefined,
=======
  MD extends CustomMutatorDefs | undefined = undefined,
  Context = unknown,
>>>>>>> f10233a3
> {
  /**
   * URL to the zero-cache. This can be a simple hostname, e.g.
   * - "https://myapp-myteam.zero.ms"
   * or a prefix with a single path component, e.g.
   * - "https://myapp-myteam.zero.ms/zero"
   * - "https://myapp-myteam.zero.ms/db"
   *
   * The latter is useful for configuring routing rules (e.g. "/zero/\*") when
   * the zero-cache is hosted on the same domain as the application. **Note that
   * only a single path segment is allowed (e.g. it cannot be "/proxy/zero/\*")**.
   */
  server?: string | null | undefined;

  /**
   * A token to identify and authenticate the user.
   *
   * Set `auth` to `null` or `undefined` if there is no logged in user.
   *
   * When a 401 or 403 HTTP status code is received from your server, Zero will
   * transition to the `needs-auth` connection state. The app should call
   * `zero.connection.connect({auth: newToken})` with a new token to reconnect.
   *
   * The call to `connect` is handled automatically by the ZeroProvider component
   * for React and SolidJS when the `auth` prop changes.
   */
  auth?: string | null | undefined;

  /**
   * A unique identifier for the user. Must be non-empty.
   *
   * Each userID gets its own client-side storage so that the app can switch
   * between users without losing state.
   *
   * This must match the `sub` claim of the `auth` token if
   * `auth` is provided.
   */
  userID: string;

  /**
   * Distinguishes the storage used by this Zero instance from that of other
   * instances with the same userID. Useful in the case where the app wants to
   * have multiple Zero instances for the same user for different parts of the
   * app.
   */
  storageKey?: string | undefined;

  /**
   * Determines the level of detail at which Zero logs messages about
   * its operation. Messages are logged to the `console`.
   *
   * When this is set to `'debug'`, `'info'` and `'error'` messages are also
   * logged. When set to `'info'`, `'info'` and `'error'` but not
   * `'debug'` messages are logged. When set to `'error'` only `'error'`
   * messages are logged.
   *
   * Default is `'error'`.
   */
  logLevel?: LogLevel | undefined;

  /**
   * This defines the schema of the tables used in Zero and their relationships
   * to one another.
   */
  schema: S;

  /**
   * `mutators` is a map of custom mutator definitions. The keys are
   * namespaces or names of the mutators. The values are the mutator
   * implementations. Client side mutators must be idempotent as a
   * mutation can be rebased multiple times when folding in authoritative
   * changes from the server to the client.
   *
   * Define mutators using the `defineMutator` function to create type-safe,
   * parameterized mutations. Mutators can be top-level or grouped in namespaces.
   *
   * @example
   * ```ts
   * import {defineMutator} from '@rocicorp/zero';
   *
   * const z = new Zero({
   *   schema,
   *   userID,
   *   mutators: {
   *     // Top-level mutator
   *     increment: defineMutator(({tx, args}: {tx: Transaction<Schema>, args: {id: string}}) =>
   *       tx.mutate.counter.update({id: args.id, value: tx.query.counter.where('id', '=', args.id).value + 1})
   *     ),
   *     // Namespace with multiple mutators
   *     issues: {
   *       create: defineMutator(({tx, args}: {tx: Transaction<Schema>, args: {title: string}}) =>
   *         tx.mutate.issues.insert({id: nanoid(), title: args.title, status: 'open'})
   *       ),
   *       close: defineMutator(({tx, args}: {tx: Transaction<Schema>, args: {id: string}}) =>
   *         tx.mutate.issues.update({id: args.id, status: 'closed'})
   *       ),
   *     },
   *   },
   * });
   *
   * // Usage
   * await z.mutate.increment({id: 'counter-1'}).client;
   * await z.mutate.issues.create({title: 'New issue'}).client;
   * await z.mutate.issues.close({id: 'issue-123'}).client;
   * ```
   */
  mutators?: MD | undefined;

  /**
   * Custom URL for mutation requests sent to your API server.
   * If not provided, uses the default configured in zero-cache.
   */
  mutateURL?: string | undefined;

  /**
   * Custom URL for query requests sent to your API server.
   * If not provided, uses the default configured in zero-cache.
   */
  getQueriesURL?: string | undefined;

  /**
   * `onOnlineChange` is called when the Zero instance's online status changes.
   *
   * @deprecated Use {@linkcode Connection.state.subscribe} on the Zero instance instead. e.g.
   * ```ts
   * const zero = new Zero({...});
   * zero.connection.state.subscribe((state) => {
   *   console.log('Connection state:', state.name);
   * });
   * ```
   *
   * Or use a hook like {@linkcode useZeroConnectionState} to subscribe to state changes.
   */
  onOnlineChange?: ((online: boolean) => void) | undefined;

  /**
   * `onUpdateNeeded` is called when a client code update is needed.
   *
   * See {@link UpdateNeededReason} for why updates can be needed.
   *
   * The default behavior is to reload the page (using `location.reload()`).
   * Provide your own function to prevent the page from
   * reloading automatically. You may want to display a toast to inform the end
   * user there is a new version of your app available and prompt them to
   * refresh.
   */
  onUpdateNeeded?: ((reason: UpdateNeededReason) => void) | undefined;

  /**
   * `onClientStateNotFound` is called when this client is no longer able
   * to sync with the zero-cache due to missing synchronization state.  This
   * can be because:
   * - the local persistent synchronization state has been garbage collected.
   *   This can happen if the client has no pending mutations and has not been
   *   used for a while (e.g. the client's tab has been hidden for a long time).
   * - the zero-cache fails to find the server side synchronization state for
   *   this client.
   *
   * The default behavior is to reload the page (using `location.reload()`).
   * Provide your own function to prevent the page from reloading automatically.
   */
  onClientStateNotFound?: (() => void) | undefined;

  /**
   * The number of milliseconds to wait before disconnecting a Zero
   * instance whose tab has become hidden.
   *
   * Instances in hidden tabs are disconnected to save resources.
   *
   * Default is 5_000.
   */
  hiddenTabDisconnectDelay?: number | undefined;

  /**
   * The number of milliseconds to wait before disconnecting a Zero
   * instance when the connection to the server has timed out.
   *
   * Default is 5 minutes.
   */
  disconnectTimeoutMs?: number | undefined;

  /**
   * The timeout in milliseconds for ping operations. This value is used for:
   * - How long to wait in idle before sending a ping to the server
   * - How long to wait for a pong response after sending a ping
   *
   * Total time to detect a dead connection is 2 × pingTimeoutMs.
   *
   * Default is 5_000.
   */
  pingTimeoutMs?: number | undefined;

  /**
   * Determines what kind of storage implementation to use on the client.
   *
   * Defaults to `'idb'` which means that Zero uses an IndexedDB storage
   * implementation. This allows the data to be persisted on the client and
   * enables faster syncs between application restarts.
   *
   * By setting this to `'mem'`, Zero uses an in memory storage and
   * the data is not persisted on the client.
   *
   * You can also set this to a function that is used to create new KV stores,
   * allowing a custom implementation of the underlying storage layer.
   */
  kvStore?: 'mem' | 'idb' | StoreProvider | undefined;

  /**
   * The maximum number of bytes to allow in a single header.
   *
   * Zero adds some extra information to headers on initialization if possible.
   * This speeds up data synchronization. This number should be kept less than
   * or equal to the maximum header size allowed by the zero-cache and any load
   * balancers.
   *
   * Default value: 8kb.
   */
  maxHeaderLength?: number | undefined;

  /**
   * The maximum amount of milliseconds to wait for a materialization to
   * complete (including network/server time) before printing a warning to the
   * console.
   *
   * Default value: 5_000.
   */
  slowMaterializeThreshold?: number | undefined;

  /**
   * UI rendering libraries will often provide a utility for batching multiple
   * state updates into a single render. Some examples are React's
   * `unstable_batchedUpdates`, and solid-js's `batch`.
   *
   * This option enables integrating these batch utilities with Zero.
   *
   * When `batchViewUpdates` is provided, Zero will call it whenever
   * it updates query view state with an `applyViewUpdates` function
   * that performs the actual state updates.
   *
   * Zero updates query view state when:
   * 1. creating a new view
   * 2. updating all existing queries' views to a new consistent state
   *
   * When creating a new view, that single view's creation will be wrapped
   * in a `batchViewUpdates` call.
   *
   * When updating existing queries, all queries will be updated in a single
   * `batchViewUpdates` call, so that the transition to the new consistent
   * state can be done in a single render.
   *
   * Implementations must always call `applyViewUpdates` synchronously.
   */
  batchViewUpdates?: ((applyViewUpdates: () => void) => void) | undefined;

  /**
   * The maximum number of recent queries, no longer subscribed to by a preload
   * or view, to continue syncing.
   *
   * Defaults is 0.
   *
   * @deprecated Use ttl instead
   */
  maxRecentQueries?: number | undefined;

  /**
   * Changes to queries are sent to server in batches. This option controls
   * the number of milliseconds to wait before sending the next batch.
   *
   * Defaults is 10.
   */
  queryChangeThrottleMs?: number | undefined;

  /**
   * Context is passed to Synced Queries when they are executed
   */
  // TODO(arv): Mutators should also get context.
  context?: C | undefined;
}

/**
 * @deprecated Use {@link ZeroOptions} instead.
 */
export interface ZeroAdvancedOptions<
  S extends Schema,
  MD extends
    | MutatorDefinitions<S, Context>
    | AnyMutatorRegistry
    | CustomMutatorDefs
    | undefined,
  Context,
> extends ZeroOptions<S, MD, Context> {}

type UpdateNeededReasonBase = {
  message?: string;
};

export type UpdateNeededReason =
  | ({type: UpdateNeededReasonType.NewClientGroup} & UpdateNeededReasonBase)
  | ({
      type: UpdateNeededReasonType.VersionNotSupported;
    } & UpdateNeededReasonBase)
  | ({
      type: UpdateNeededReasonType.SchemaVersionNotSupported;
    } & UpdateNeededReasonBase);

export const updateNeededReasonTypeSchema: v.Type<UpdateNeededReason['type']> =
  v.literalUnion(
    UpdateNeededReasonType.NewClientGroup,
    UpdateNeededReasonType.VersionNotSupported,
    UpdateNeededReasonType.SchemaVersionNotSupported,
  );<|MERGE_RESOLUTION|>--- conflicted
+++ resolved
@@ -14,18 +14,12 @@
  */
 export interface ZeroOptions<
   S extends Schema,
-<<<<<<< HEAD
   MD extends
     | MutatorDefinitions<S, C>
     | AnyMutatorRegistry
     | CustomMutatorDefs
     | undefined = undefined,
   C = unknown,
-  QD extends QueryDefinitions<S, C> | undefined = undefined,
-=======
-  MD extends CustomMutatorDefs | undefined = undefined,
-  Context = unknown,
->>>>>>> f10233a3
 > {
   /**
    * URL to the zero-cache. This can be a simple hostname, e.g.
