import {LogContext} from '@rocicorp/logger';
import {resolver} from '@rocicorp/resolver';
import {
  type MockInstance,
  afterEach,
  beforeEach,
  expect,
  suite,
  test,
  vi,
} from 'vitest';
import type {AST} from '../../../zero-protocol/src/ast.ts';
import {createSchema} from '../../../zero-schema/src/builder/schema-builder.ts';
import {string, table} from '../../../zero-schema/src/builder/table-builder.ts';
import {PokeHandler, makeClientNames, mergePokes} from './zero-poke-handler.ts';

let rafStub: MockInstance<(cb: FrameRequestCallback) => number>;
// The FrameRequestCallback in PokeHandler does not use
// its time argument, so use an arbitrary constant for it in tests.
const UNUSED_RAF_ARG = 10;

beforeEach(() => {
  rafStub = vi
    .spyOn(globalThis, 'requestAnimationFrame')
    .mockImplementation(() => 0);
});

afterEach(() => {
  vi.restoreAllMocks();
});

const schema = createSchema(1, {
  tables: [
    table('issue')
      .from('issues')
      .columns({
        id: string().from('issue_id'),
        title: string(),
      })
      .primaryKey('id'),
    table('label')
      .from('labels')
      .columns({
        id: string().from('label_id'),
        name: string(),
      })
      .primaryKey('id'),
  ],
});

test('completed poke plays on first raf', async () => {
  const onPokeErrorStub = vi.fn();
  const replicachePokeStub = vi.fn();
  const clientID = 'c1';
  const logContext = new LogContext('error');
  const pokeHandler = new PokeHandler(
    replicachePokeStub,
    onPokeErrorStub,
    clientID,
    schema,
    logContext,
  );
  expect(rafStub).toHaveBeenCalledTimes(0);

  pokeHandler.handlePokeStart({
    pokeID: 'poke1',
    baseCookie: '1',
    cookie: '2',
    schemaVersions: {minSupportedVersion: 1, maxSupportedVersion: 1},
  });
  pokeHandler.handlePokePart({
    pokeID: 'poke1',
    lastMutationIDChanges: {
      c1: 1,
      c2: 2,
    },
    rowsPatch: [
      {
        op: 'put',
        tableName: 'issues',
        value: {
          ['issue_id']: 'issue1',
          title: 'foo1',
          description: 'columns not in client schema pass through',
        },
      },
    ],
  });
  pokeHandler.handlePokePart({
    pokeID: 'poke1',
    lastMutationIDChanges: {
      c1: 2,
    },
    rowsPatch: [
      {
        op: 'put',
        tableName: 'issues',
        value: {['issue_id']: 'issue1', title: 'foo2'},
      },
      {
        op: 'put',
        tableName: 'issues',
        value: {['issue_id']: 'issue2', title: 'bar1'},
      },
    ],
  });

  expect(rafStub).toHaveBeenCalledTimes(0);

  pokeHandler.handlePokeEnd({pokeID: 'poke1'});

  expect(rafStub).toHaveBeenCalledTimes(1);
  expect(replicachePokeStub).toHaveBeenCalledTimes(0);

  const rafCallback0 = rafStub.mock.calls[0][0];
  await rafCallback0(UNUSED_RAF_ARG);

  expect(replicachePokeStub).toHaveBeenCalledTimes(1);
  const replicachePoke0 = replicachePokeStub.mock.calls[0][0];
  expect(replicachePoke0).to.deep.equal({
    baseCookie: '1',
    pullResponse: {
      cookie: '2',
      lastMutationIDChanges: {
        c1: 2,
        c2: 2,
      },
      patch: [
        {
          op: 'put',
          key: 'e/issue/issue1',
          value: {
            id: 'issue1',
            title: 'foo1',
            description: 'columns not in client schema pass through',
          },
        },
        {
          op: 'put',
          key: 'e/issue/issue1',
          value: {id: 'issue1', title: 'foo2'},
        },
        {
          op: 'put',
          key: 'e/issue/issue2',
          value: {id: 'issue2', title: 'bar1'},
        },
      ],
    },
  });

  expect(rafStub).toHaveBeenCalledTimes(2);

  const rafCallback1 = rafStub.mock.calls[1][0];
  await rafCallback1(UNUSED_RAF_ARG);
  expect(replicachePokeStub).toHaveBeenCalledTimes(1);
  expect(rafStub).toHaveBeenCalledTimes(2);
});

test('canceled poke is not applied', async () => {
  const onPokeErrorStub = vi.fn();
  const replicachePokeStub = vi.fn();
  const clientID = 'c1';
  const logContext = new LogContext('error');
  const pokeHandler = new PokeHandler(
    replicachePokeStub,
    onPokeErrorStub,
    clientID,
    schema,
    logContext,
  );
  expect(rafStub).toHaveBeenCalledTimes(0);

  const pokeStartAndParts = (pokeID: string) => {
    pokeHandler.handlePokeStart({
      pokeID,
      baseCookie: '1',
      cookie: '2',
      schemaVersions: {minSupportedVersion: 1, maxSupportedVersion: 1},
    });
    pokeHandler.handlePokePart({
      pokeID,
      lastMutationIDChanges: {
        c1: 1,
        c2: 2,
      },
      rowsPatch: [
        {
          op: 'put',
          tableName: 'issues',
          value: {['issue_id']: 'issue1', title: 'foo1'},
        },
      ],
    });
    pokeHandler.handlePokePart({
      pokeID,
      lastMutationIDChanges: {
        c1: 2,
      },
      rowsPatch: [
        {
          op: 'put',
          tableName: 'issues',
          value: {['issue_id']: 'issue1', title: 'foo2'},
        },
        {
          op: 'put',
          tableName: 'issues',
          value: {['issue_id']: 'issue2', title: 'bar1'},
        },
      ],
    });
  };
  pokeStartAndParts('poke1');

  expect(rafStub).toHaveBeenCalledTimes(0);

  pokeHandler.handlePokeEnd({pokeID: 'poke1', cancel: true});

  // raf is not scheduled because poke was canceled;
  expect(rafStub).toHaveBeenCalledTimes(0);
  expect(replicachePokeStub).toHaveBeenCalledTimes(0);

  // now test receiving a poke after the canceled poke
  pokeStartAndParts('poke2');

  expect(rafStub).toHaveBeenCalledTimes(0);

  pokeHandler.handlePokeEnd({pokeID: 'poke2'});

  expect(rafStub).toHaveBeenCalledTimes(1);
  expect(replicachePokeStub).toHaveBeenCalledTimes(0);

  const rafCallback0 = rafStub.mock.calls[0][0];
  await rafCallback0(UNUSED_RAF_ARG);

  expect(replicachePokeStub).toHaveBeenCalledTimes(1);
  const replicachePoke0 = replicachePokeStub.mock.calls[0][0];
  expect(replicachePoke0).to.deep.equal({
    baseCookie: '1',
    pullResponse: {
      cookie: '2',
      lastMutationIDChanges: {
        c1: 2,
        c2: 2,
      },
      patch: [
        {
          op: 'put',
          key: 'e/issue/issue1',
          value: {id: 'issue1', title: 'foo1'},
        },
        {
          op: 'put',
          key: 'e/issue/issue1',
          value: {id: 'issue1', title: 'foo2'},
        },
        {
          op: 'put',
          key: 'e/issue/issue2',
          value: {id: 'issue2', title: 'bar1'},
        },
      ],
    },
  });

  expect(rafStub).toHaveBeenCalledTimes(2);

  const rafCallback1 = rafStub.mock.calls[1][0];
  await rafCallback1(UNUSED_RAF_ARG);
  expect(replicachePokeStub).toHaveBeenCalledTimes(1);
  expect(rafStub).toHaveBeenCalledTimes(2);
});

test('multiple pokes received before raf callback are merged', async () => {
  const onPokeErrorStub = vi.fn();
  const replicachePokeStub = vi.fn();
  const clientID = 'c1';
  const logContext = new LogContext('error');
  const pokeHandler = new PokeHandler(
    replicachePokeStub,
    onPokeErrorStub,
    clientID,
    schema,
    logContext,
  );

  expect(rafStub).toHaveBeenCalledTimes(0);

  pokeHandler.handlePokeStart({
    pokeID: 'poke1',
    baseCookie: '1',
    cookie: '2',
    schemaVersions: {minSupportedVersion: 1, maxSupportedVersion: 1},
  });
  pokeHandler.handlePokePart({
    pokeID: 'poke1',
    lastMutationIDChanges: {
      c1: 1,
      c2: 2,
    },
    rowsPatch: [
      {
        op: 'put',
        tableName: 'issues',
        value: {['issue_id']: 'issue1', title: 'foo1'},
      },
    ],
  });
  pokeHandler.handlePokePart({
    pokeID: 'poke1',
    lastMutationIDChanges: {
      c1: 2,
    },
    rowsPatch: [
      {
        op: 'put',
        tableName: 'issues',
        value: {['issue_id']: 'issue1', title: 'foo2'},
      },
      {
        op: 'put',
        tableName: 'issues',
        value: {['issue_id']: 'issue2', title: 'bar1'},
      },
    ],
  });

  expect(rafStub).toHaveBeenCalledTimes(0);
  pokeHandler.handlePokeEnd({pokeID: 'poke1'});

  expect(rafStub).toHaveBeenCalledTimes(1);
  expect(replicachePokeStub).toHaveBeenCalledTimes(0);

  pokeHandler.handlePokeStart({
    pokeID: 'poke2',
    baseCookie: '2',
    cookie: '3',
    schemaVersions: {minSupportedVersion: 1, maxSupportedVersion: 1},
  });
  pokeHandler.handlePokePart({
    pokeID: 'poke2',
    lastMutationIDChanges: {
      c1: 3,
    },
    rowsPatch: [
      {
        op: 'put',
        tableName: 'issues',
        value: {['issue_id']: 'issue3', title: 'baz1'},
      },
    ],
  });
  pokeHandler.handlePokePart({
    pokeID: 'poke2',
    lastMutationIDChanges: {
      c3: 1,
    },
    rowsPatch: [
      {
        op: 'put',
        tableName: 'issues',
        value: {['issue_id']: 'issue2', title: 'bar2'},
      },
    ],
  });

  expect(rafStub).toHaveBeenCalledTimes(1);

  pokeHandler.handlePokeEnd({pokeID: 'poke2'});

  expect(rafStub).toHaveBeenCalledTimes(1);
  expect(replicachePokeStub).toHaveBeenCalledTimes(0);

  const rafCallback0 = rafStub.mock.calls[0][0];
  await rafCallback0(UNUSED_RAF_ARG);

  expect(replicachePokeStub).toHaveBeenCalledTimes(1);
  const replicachePoke0 = replicachePokeStub.mock.calls[0][0];
  expect(replicachePoke0).to.deep.equal({
    baseCookie: '1',
    pullResponse: {
      cookie: '3',
      lastMutationIDChanges: {
        c1: 3,
        c2: 2,
        c3: 1,
      },
      patch: [
        {
          op: 'put',
          key: 'e/issue/issue1',
          value: {id: 'issue1', title: 'foo1'},
        },
        {
          op: 'put',
          key: 'e/issue/issue1',
          value: {id: 'issue1', title: 'foo2'},
        },
        {
          op: 'put',
          key: 'e/issue/issue2',
          value: {id: 'issue2', title: 'bar1'},
        },
        {
          op: 'put',
          key: 'e/issue/issue3',
          value: {id: 'issue3', title: 'baz1'},
        },
        {
          op: 'put',
          key: 'e/issue/issue2',
          value: {id: 'issue2', title: 'bar2'},
        },
      ],
    },
  });

  expect(rafStub).toHaveBeenCalledTimes(2);

  const rafCallback1 = rafStub.mock.calls[1][0];
  await rafCallback1(UNUSED_RAF_ARG);
  expect(replicachePokeStub).toHaveBeenCalledTimes(1);
  expect(rafStub).toHaveBeenCalledTimes(2);
});

test('multiple pokes received before raf callback are merged, canceled pokes are not merged', async () => {
  const onPokeErrorStub = vi.fn();
  const replicachePokeStub = vi.fn();
  const clientID = 'c1';
  const logContext = new LogContext('error');
  const pokeHandler = new PokeHandler(
    replicachePokeStub,
    onPokeErrorStub,
    clientID,
    schema,
    logContext,
  );

  expect(rafStub).toHaveBeenCalledTimes(0);

  pokeHandler.handlePokeStart({
    pokeID: 'poke1',
    baseCookie: '1',
    cookie: '2',
    schemaVersions: {minSupportedVersion: 1, maxSupportedVersion: 1},
  });
  pokeHandler.handlePokePart({
    pokeID: 'poke1',
    lastMutationIDChanges: {
      c1: 1,
      c2: 2,
    },
    rowsPatch: [
      {
        op: 'put',
        tableName: 'issues',
        value: {['issue_id']: 'issue1', title: 'foo1'},
      },
    ],
  });
  pokeHandler.handlePokePart({
    pokeID: 'poke1',
    lastMutationIDChanges: {
      c1: 2,
    },
    rowsPatch: [
      {
        op: 'put',
        tableName: 'issues',
        value: {['issue_id']: 'issue1', title: 'foo2'},
      },
      {
        op: 'put',
        tableName: 'issues',
        value: {['issue_id']: 'issue2', title: 'bar1'},
      },
    ],
  });

  expect(rafStub).toHaveBeenCalledTimes(0);
  pokeHandler.handlePokeEnd({pokeID: 'poke1'});

  expect(rafStub).toHaveBeenCalledTimes(1);
  expect(replicachePokeStub).toHaveBeenCalledTimes(0);

  pokeHandler.handlePokeStart({
    pokeID: 'poke2',
    baseCookie: '2',
    cookie: '3',
    schemaVersions: {minSupportedVersion: 1, maxSupportedVersion: 1},
  });
  pokeHandler.handlePokePart({
    pokeID: 'poke2',
    lastMutationIDChanges: {
      c1: 3,
    },
    rowsPatch: [
      {
        op: 'put',
        tableName: 'issues',
        value: {['issue_id']: 'issue3', title: 'baz1'},
      },
    ],
  });
  pokeHandler.handlePokePart({
    pokeID: 'poke2',
    lastMutationIDChanges: {
      c3: 1,
    },
    rowsPatch: [
      {
        op: 'put',
        tableName: 'issues',
        value: {['issue_id']: 'issue2', title: 'bar2'},
      },
    ],
  });

  expect(rafStub).toHaveBeenCalledTimes(1);

  pokeHandler.handlePokeEnd({pokeID: 'poke2', cancel: true});

  expect(rafStub).toHaveBeenCalledTimes(1);
  expect(replicachePokeStub).toHaveBeenCalledTimes(0);

  pokeHandler.handlePokeStart({
    pokeID: 'poke3',
    baseCookie: '2',
    cookie: '3',
    schemaVersions: {minSupportedVersion: 1, maxSupportedVersion: 1},
  });
  pokeHandler.handlePokePart({
    pokeID: 'poke3',
    lastMutationIDChanges: {
      c1: 3,
    },
    rowsPatch: [
      {
        op: 'put',
        tableName: 'issues',
        value: {['issue_id']: 'issue4', title: 'baz2'},
      },
    ],
  });

  expect(rafStub).toHaveBeenCalledTimes(1);

  pokeHandler.handlePokeEnd({pokeID: 'poke3'});

  const rafCallback0 = rafStub.mock.calls[0][0];
  await rafCallback0(UNUSED_RAF_ARG);

  expect(replicachePokeStub).toHaveBeenCalledTimes(1);
  const replicachePoke0 = replicachePokeStub.mock.calls[0][0];
  expect(replicachePoke0).to.deep.equal({
    baseCookie: '1',
    pullResponse: {
      cookie: '3',
      lastMutationIDChanges: {
        c1: 3,
        c2: 2,
        // Not included because corresponding poke was canceled
        // c3: 1,
      },
      patch: [
        {
          op: 'put',
          key: 'e/issue/issue1',
          value: {id: 'issue1', title: 'foo1'},
        },
        {
          op: 'put',
          key: 'e/issue/issue1',
          value: {id: 'issue1', title: 'foo2'},
        },
        {
          op: 'put',
          key: 'e/issue/issue2',
          value: {id: 'issue2', title: 'bar1'},
        },
        // Following not included because corresponding poke was canceled
        // {
        //   op: 'put',
        //   key: 'e/issue/issue3',
        //   value: {id: 'issue3', title: 'baz1'},
        // },
        // {
        //   op: 'put',
        //   key: 'e/issue/issue2',
        //   value: {id: 'issue2', title: 'bar2'},
        // },
        // non-canceled poke after canceled poke is merged
        {
          op: 'put',
          key: 'e/issue/issue4',
          value: {id: 'issue4', title: 'baz2'},
        },
      ],
    },
  });

  expect(rafStub).toHaveBeenCalledTimes(2);

  const rafCallback1 = rafStub.mock.calls[1][0];
  await rafCallback1(UNUSED_RAF_ARG);
  expect(replicachePokeStub).toHaveBeenCalledTimes(1);
  expect(rafStub).toHaveBeenCalledTimes(2);
});

test('playback over series of rafs', async () => {
  const onPokeErrorStub = vi.fn();
  const replicachePokeStub = vi.fn();
  const clientID = 'c1';
  const logContext = new LogContext('error');
  const pokeHandler = new PokeHandler(
    replicachePokeStub,
    onPokeErrorStub,
    clientID,
    schema,
    logContext,
  );

  expect(rafStub).toHaveBeenCalledTimes(0);

  pokeHandler.handlePokeStart({
    pokeID: 'poke1',
    baseCookie: '1',
    cookie: '2',
    schemaVersions: {minSupportedVersion: 1, maxSupportedVersion: 1},
  });
  pokeHandler.handlePokePart({
    pokeID: 'poke1',
    lastMutationIDChanges: {
      c1: 1,
      c2: 2,
    },
    rowsPatch: [
      {
        op: 'put',
        tableName: 'issues',
        value: {['issue_id']: 'issue1', title: 'foo1'},
      },
    ],
  });
  pokeHandler.handlePokePart({
    pokeID: 'poke1',
    lastMutationIDChanges: {
      c1: 2,
    },
    rowsPatch: [
      {
        op: 'put',
        tableName: 'issues',
        value: {['issue_id']: 'issue1', title: 'foo2'},
      },
      {
        op: 'put',
        tableName: 'issues',
        value: {['issue_id']: 'issue2', title: 'bar1'},
      },
    ],
  });

  expect(rafStub).toHaveBeenCalledTimes(0);
  pokeHandler.handlePokeEnd({pokeID: 'poke1'});

  expect(rafStub).toHaveBeenCalledTimes(1);
  expect(replicachePokeStub).toHaveBeenCalledTimes(0);

  const rafCallback0 = rafStub.mock.calls[0][0];
  await rafCallback0(UNUSED_RAF_ARG);

  expect(replicachePokeStub).toHaveBeenCalledTimes(1);
  const replicachePoke0 = replicachePokeStub.mock.calls[0][0];
  expect(replicachePoke0).to.deep.equal({
    baseCookie: '1',
    pullResponse: {
      cookie: '2',
      lastMutationIDChanges: {
        c1: 2,
        c2: 2,
      },
      patch: [
        {
          op: 'put',
          key: 'e/issue/issue1',
          value: {id: 'issue1', title: 'foo1'},
        },
        {
          op: 'put',
          key: 'e/issue/issue1',
          value: {id: 'issue1', title: 'foo2'},
        },
        {
          op: 'put',
          key: 'e/issue/issue2',
          value: {id: 'issue2', title: 'bar1'},
        },
      ],
    },
  });

  expect(rafStub).toHaveBeenCalledTimes(2);

  pokeHandler.handlePokeStart({
    pokeID: 'poke2',
    baseCookie: '2',
    cookie: '3',
    schemaVersions: {minSupportedVersion: 1, maxSupportedVersion: 1},
  });
  pokeHandler.handlePokePart({
    pokeID: 'poke2',
    lastMutationIDChanges: {
      c1: 3,
    },
    rowsPatch: [
      {
        op: 'put',
        tableName: 'issues',
        value: {['issue_id']: 'issue3', title: 'baz1'},
      },
    ],
  });
  pokeHandler.handlePokePart({
    pokeID: 'poke2',
    lastMutationIDChanges: {
      c3: 1,
    },
    rowsPatch: [
      {
        op: 'put',
        tableName: 'issues',
        value: {['issue_id']: 'issue2', title: 'bar2'},
      },
    ],
  });

  expect(rafStub).toHaveBeenCalledTimes(2);

  pokeHandler.handlePokeEnd({pokeID: 'poke2'});

  expect(rafStub).toHaveBeenCalledTimes(2);
  expect(replicachePokeStub).toHaveBeenCalledTimes(1);

  const rafCallback1 = rafStub.mock.calls[1][0];
  await rafCallback1(UNUSED_RAF_ARG);

  expect(replicachePokeStub).toHaveBeenCalledTimes(2);
  const replicachePoke1 = replicachePokeStub.mock.calls[1][0];
  expect(replicachePoke1).to.deep.equal({
    baseCookie: '2',
    pullResponse: {
      cookie: '3',
      lastMutationIDChanges: {
        c1: 3,
        c3: 1,
      },
      patch: [
        {
          op: 'put',
          key: 'e/issue/issue3',
          value: {id: 'issue3', title: 'baz1'},
        },
        {
          op: 'put',
          key: 'e/issue/issue2',
          value: {id: 'issue2', title: 'bar2'},
        },
      ],
    },
  });

  expect(rafStub).toHaveBeenCalledTimes(3);

  const rafCallback2 = rafStub.mock.calls[2][0];
  await rafCallback2(UNUSED_RAF_ARG);
  expect(replicachePokeStub).toHaveBeenCalledTimes(2);
  expect(rafStub).toHaveBeenCalledTimes(3);
});

suite('onPokeErrors', () => {
  const cases: {
    name: string;
    causeError: (pokeHandler: PokeHandler) => void;
  }[] = [
    {
      name: 'pokePart before pokeStart',
      causeError: pokeHandler => {
        pokeHandler.handlePokePart({pokeID: 'poke1'});
      },
    },
    {
      name: 'pokeEnd before pokeStart',
      causeError: pokeHandler => {
        pokeHandler.handlePokeEnd({pokeID: 'poke1'});
      },
    },
    {
      name: 'pokePart with wrong pokeID',
      causeError: pokeHandler => {
        pokeHandler.handlePokeStart({
          pokeID: 'poke1',
          baseCookie: '1',
          cookie: '2',
          schemaVersions: {minSupportedVersion: 1, maxSupportedVersion: 1},
        });
        pokeHandler.handlePokePart({pokeID: 'poke2'});
      },
    },
    {
      name: 'pokeEnd with wrong pokeID',
      causeError: pokeHandler => {
        pokeHandler.handlePokeStart({
          pokeID: 'poke1',
          baseCookie: '1',
          cookie: '2',
          schemaVersions: {minSupportedVersion: 1, maxSupportedVersion: 1},
        });
        pokeHandler.handlePokeEnd({pokeID: 'poke2'});
      },
    },
  ];
  for (const c of cases) {
    test(c.name, () => {
      const onPokeErrorStub = vi.fn();
      const replicachePokeStub = vi.fn();
      const clientID = 'c1';
      const logContext = new LogContext('error');
      const pokeHandler = new PokeHandler(
        replicachePokeStub,
        onPokeErrorStub,
        clientID,
        schema,
        logContext,
      );

      expect(onPokeErrorStub).toHaveBeenCalledTimes(0);
      c.causeError(pokeHandler);
      expect(onPokeErrorStub).toHaveBeenCalledTimes(1);
    });
  }
});

test('replicachePoke throwing error calls onPokeError and clears', async () => {
  const onPokeErrorStub = vi.fn();
  const replicachePokeStub = vi.fn();
  const clientID = 'c1';
  const logContext = new LogContext('error');
  const pokeHandler = new PokeHandler(
    replicachePokeStub,
    onPokeErrorStub,
    clientID,
    schema,
    logContext,
  );
  expect(rafStub).toHaveBeenCalledTimes(0);

  pokeHandler.handlePokeStart({
    pokeID: 'poke1',
    baseCookie: '1',
    cookie: '2',
    schemaVersions: {minSupportedVersion: 1, maxSupportedVersion: 1},
  });
  pokeHandler.handlePokePart({
    pokeID: 'poke1',
    lastMutationIDChanges: {
      c1: 1,
      c2: 2,
    },
    rowsPatch: [
      {
        op: 'put',
        tableName: 'issues',
        value: {['issue_id']: 'issue1', title: 'foo1'},
      },
    ],
  });
  pokeHandler.handlePokePart({
    pokeID: 'poke1',
    lastMutationIDChanges: {
      c1: 2,
    },
    rowsPatch: [
      {
        op: 'put',
        tableName: 'issues',
        value: {['issue_id']: 'issue1', title: 'foo2'},
      },
      {
        op: 'put',
        tableName: 'issues',
        value: {['issue_id']: 'issue2', title: 'bar1'},
      },
    ],
  });

  expect(rafStub).toHaveBeenCalledTimes(0);

  pokeHandler.handlePokeEnd({pokeID: 'poke1'});

  expect(rafStub).toHaveBeenCalledTimes(1);
  expect(replicachePokeStub).toHaveBeenCalledTimes(0);

  const {promise, reject} = resolver();
  replicachePokeStub.mockReturnValue(promise);
  expect(onPokeErrorStub).toHaveBeenCalledTimes(0);

  const rafCallback0 = rafStub.mock.calls[0][0];
  const rafCallback0Result = rafCallback0(UNUSED_RAF_ARG);

  expect(onPokeErrorStub).toHaveBeenCalledTimes(0);

  pokeHandler.handlePokeStart({
    pokeID: 'poke2',
    baseCookie: '2',
    cookie: '3',
    schemaVersions: {minSupportedVersion: 1, maxSupportedVersion: 1},
  });
  pokeHandler.handlePokePart({
    pokeID: 'poke2',
    lastMutationIDChanges: {
      c1: 3,
    },
    rowsPatch: [
      {
        op: 'put',
        tableName: 'issues',
        value: {['issue_id']: 'issue3', title: 'baz1'},
      },
    ],
  });
  pokeHandler.handlePokeEnd({
    pokeID: 'poke2',
  });

  reject('error in poke');
  await rafCallback0Result;

  expect(replicachePokeStub).toHaveBeenCalledTimes(1);
  expect(rafStub).toHaveBeenCalledTimes(2);

  expect(onPokeErrorStub).toHaveBeenCalledTimes(1);

  const rafCallback1 = rafStub.mock.calls[1][0];
  await rafCallback1(UNUSED_RAF_ARG);
  // poke 2 cleared so replicachePokeStub not called
  expect(replicachePokeStub).toHaveBeenCalledTimes(1);
  expect(rafStub).toHaveBeenCalledTimes(2);
});

test('cookie gap during mergePoke calls onPokeError and clears', async () => {
  const onPokeErrorStub = vi.fn();
  const replicachePokeStub = vi.fn();
  const clientID = 'c1';
  const logContext = new LogContext('error');
  const pokeHandler = new PokeHandler(
    replicachePokeStub,
    onPokeErrorStub,
    clientID,
    schema,
    logContext,
  );
  expect(rafStub).toHaveBeenCalledTimes(0);

  pokeHandler.handlePokeStart({
    pokeID: 'poke1',
    baseCookie: '1',
    cookie: '2',
    schemaVersions: {minSupportedVersion: 1, maxSupportedVersion: 1},
  });
  pokeHandler.handlePokePart({
    pokeID: 'poke1',
    lastMutationIDChanges: {
      c1: 1,
      c2: 2,
    },
    rowsPatch: [
      {
        op: 'put',
        tableName: 'issues',
        value: {['issue_id']: 'issue1', title: 'foo1'},
      },
    ],
  });
  pokeHandler.handlePokePart({
    pokeID: 'poke1',
    lastMutationIDChanges: {
      c1: 2,
    },
    rowsPatch: [
      {
        op: 'put',
        tableName: 'issues',
        value: {['issue_id']: 'issue1', title: 'foo2'},
      },
      {
        op: 'put',
        tableName: 'issues',
        value: {['issue_id']: 'issue2', title: 'bar1'},
      },
    ],
  });

  expect(rafStub).toHaveBeenCalledTimes(0);

  pokeHandler.handlePokeEnd({pokeID: 'poke1'});

  expect(rafStub).toHaveBeenCalledTimes(1);
  expect(replicachePokeStub).toHaveBeenCalledTimes(0);

  pokeHandler.handlePokeStart({
    pokeID: 'poke2',
    baseCookie: '3', // gap, should be 2
    cookie: '4',
    schemaVersions: {minSupportedVersion: 1, maxSupportedVersion: 1},
  });
  pokeHandler.handlePokePart({
    pokeID: 'poke2',
    lastMutationIDChanges: {
      c1: 2,
    },
  });

  pokeHandler.handlePokeEnd({pokeID: 'poke2'});

  expect(rafStub).toHaveBeenCalledTimes(1);
  expect(replicachePokeStub).toHaveBeenCalledTimes(0);

  expect(onPokeErrorStub).toHaveBeenCalledTimes(0);

  const rafCallback0 = rafStub.mock.calls[0][0];
  const rafCallback0Result = rafCallback0(UNUSED_RAF_ARG);

  expect(onPokeErrorStub).toHaveBeenCalledTimes(0);

  pokeHandler.handlePokeStart({
    pokeID: 'poke3',
    baseCookie: '4',
    cookie: '5',
    schemaVersions: {minSupportedVersion: 1, maxSupportedVersion: 1},
  });
  pokeHandler.handlePokePart({
    pokeID: 'poke3',
    lastMutationIDChanges: {
      c1: 3,
    },
    rowsPatch: [
      {
        op: 'put',
        tableName: 'issues',
        value: {['issue_id']: 'issue3', title: 'baz1'},
      },
    ],
  });
  pokeHandler.handlePokeEnd({
    pokeID: 'poke3',
  });
  await rafCallback0Result;

  // not called because error is in merge before call
  expect(replicachePokeStub).toHaveBeenCalledTimes(0);
  expect(rafStub).toHaveBeenCalledTimes(2);

  expect(onPokeErrorStub).toHaveBeenCalledTimes(1);

  const rafCallback1 = rafStub.mock.calls[1][0];
  await rafCallback1(UNUSED_RAF_ARG);
  // poke 3 cleared so replicachePokeStub not called
  expect(replicachePokeStub).toHaveBeenCalledTimes(0);
  expect(rafStub).toHaveBeenCalledTimes(2);
});

test('onDisconnect clears pending pokes', async () => {
  const onPokeErrorStub = vi.fn();
  const replicachePokeStub = vi.fn();
  const clientID = 'c1';
  const logContext = new LogContext('error');
  const pokeHandler = new PokeHandler(
    replicachePokeStub,
    onPokeErrorStub,
    clientID,
    schema,
    logContext,
  );
  expect(rafStub).toHaveBeenCalledTimes(0);

  pokeHandler.handlePokeStart({
    pokeID: 'poke1',
    baseCookie: '1',
    cookie: '2',
    schemaVersions: {minSupportedVersion: 1, maxSupportedVersion: 1},
  });
  pokeHandler.handlePokePart({
    pokeID: 'poke1',
    lastMutationIDChanges: {
      c1: 1,
      c2: 2,
    },
    rowsPatch: [
      {
        op: 'put',
        tableName: 'issues',
        value: {['issue_id']: 'issue1', title: 'foo1'},
      },
    ],
  });
  pokeHandler.handlePokePart({
    pokeID: 'poke1',
    lastMutationIDChanges: {
      c1: 2,
    },
    rowsPatch: [
      {
        op: 'put',
        tableName: 'issues',
        value: {['issue_id']: 'issue1', title: 'foo2'},
      },
      {
        op: 'put',
        tableName: 'issues',
        value: {['issue_id']: 'issue2', title: 'bar1'},
      },
    ],
  });

  expect(rafStub).toHaveBeenCalledTimes(0);

  pokeHandler.handlePokeEnd({pokeID: 'poke1'});

  expect(rafStub).toHaveBeenCalledTimes(1);
  expect(replicachePokeStub).toHaveBeenCalledTimes(0);

  pokeHandler.handleDisconnect();

  const rafCallback0 = rafStub.mock.calls[0][0];
  await rafCallback0(UNUSED_RAF_ARG);

  expect(replicachePokeStub).toHaveBeenCalledTimes(0);
  expect(rafStub).toHaveBeenCalledTimes(1);
});

test('handlePoke returns the last mutation id change for this client from pokePart or undefined if none or error', () => {
  const onPokeErrorStub = vi.fn();
  const replicachePokeStub = vi.fn();
  const clientID = 'c1';
  const logContext = new LogContext('error');
  const pokeHandler = new PokeHandler(
    replicachePokeStub,
    onPokeErrorStub,
    clientID,
    schema,
    logContext,
  );
  expect(rafStub).toHaveBeenCalledTimes(0);

  pokeHandler.handlePokeStart({
    pokeID: 'poke1',
    baseCookie: '1',
    cookie: '2',
    schemaVersions: {minSupportedVersion: 1, maxSupportedVersion: 1},
  });
  const lastMutationIDChangeForSelf0 = pokeHandler.handlePokePart({
    pokeID: 'poke1',
    lastMutationIDChanges: {
      c1: 4,
      c2: 2,
    },
    rowsPatch: [
      {
        op: 'put',
        tableName: 'issues',
        value: {['issue_id']: 'issue1', title: 'foo1'},
      },
    ],
  });
  expect(lastMutationIDChangeForSelf0).equals(4);
  const lastMutationIDChangeForSelf1 = pokeHandler.handlePokePart({
    pokeID: 'poke1',
    lastMutationIDChanges: {
      c2: 3,
    },
    rowsPatch: [
      {
        op: 'put',
        tableName: 'issues',
        value: {['issue_id']: 'issue1', title: 'foo2'},
      },
      {
        op: 'put',
        tableName: 'issues',
        value: {['issue_id']: 'issue2', title: 'bar1'},
      },
    ],
  });
  expect(lastMutationIDChangeForSelf1).to.be.undefined;
  // error wrong pokeID
  const lastMutationIDChangeForSelf2 = pokeHandler.handlePokePart({
    pokeID: 'poke2',
    lastMutationIDChanges: {
      c1: 5,
    },
    rowsPatch: [
      {
        op: 'put',
        tableName: 'issues',
        value: {['issue_id']: 'issue1', title: 'foo2'},
      },
      {
        op: 'put',
        tableName: 'issues',
        value: {['issue_id']: 'issue2', title: 'bar1'},
      },
    ],
  });
  expect(lastMutationIDChangeForSelf2).to.be.undefined;
});

test('mergePokes with empty array returns undefined', () => {
  const merged = mergePokes([], schema, makeClientNames(schema));
  expect(merged).to.be.undefined;
});

test('mergePokes with all optionals defined', () => {
  const result = mergePokes(
    [
      {
        pokeStart: {
          pokeID: 'poke1',
          baseCookie: '3',
          cookie: '4',
          schemaVersions: {minSupportedVersion: 1, maxSupportedVersion: 1},
        },
        parts: [
          {
            pokeID: 'poke1',
            lastMutationIDChanges: {c1: 1, c2: 2},
            clientsPatch: [{op: 'put', clientID: 'c2'}],
            desiredQueriesPatches: {
              c1: [
                {
                  op: 'put',
                  hash: 'h1',
                  ast: {
                    table: 'issues',
                    orderBy: [['issue_id', 'asc']],
                  },
                },
              ],
            },
            gotQueriesPatch: [
              {
                op: 'put',
                hash: 'h1',
                ast: {
                  table: 'issues',
                  orderBy: [['issue_id', 'asc']],
                },
              },
            ],
            rowsPatch: [
              {
                op: 'put',
                tableName: 'issues',

                value: {['issue_id']: 'issue1', title: 'foo1'},
              },
              {
                op: 'update',
                tableName: 'issues',
                id: {['issue_id']: 'issue2'},
                merge: {['issue_id']: 'issue2', title: 'bar1'},
                constrain: ['issue_id', 'title'],
              },
            ],
          },

          {
            pokeID: 'poke1',
            lastMutationIDChanges: {c2: 3, c3: 4},
            clientsPatch: [{op: 'put', clientID: 'c3'}],
            desiredQueriesPatches: {
              c1: [
                {
                  op: 'put',
                  hash: 'h2',
                  ast: {
                    table: 'labels',
                    orderBy: [['label_id', 'asc']],
                  },
                },
              ],
            },
            gotQueriesPatch: [
              {
                op: 'put',
                hash: 'h2',
                ast: {
                  table: 'labels',
                  orderBy: [['label_id', 'asc']],
                },
              },
            ],
            rowsPatch: [
              {
                op: 'put',
                tableName: 'issues',
                value: {['issue_id']: 'issue3', title: 'baz1'},
              },
            ],
          },
        ],
      },
      {
        pokeStart: {
          pokeID: 'poke2',
          baseCookie: '4',
          cookie: '5',
          schemaVersions: {minSupportedVersion: 1, maxSupportedVersion: 1},
        },
        parts: [
          {
            pokeID: 'poke2',
            lastMutationIDChanges: {c4: 3},
            clientsPatch: [
              {op: 'del', clientID: 'c2'},
              {op: 'put', clientID: 'c4'},
            ],
            desiredQueriesPatches: {
              c1: [
                {
                  op: 'del',
                  hash: 'h1',
                },
              ],
            },
            gotQueriesPatch: [
              {
                op: 'del',
                hash: 'h1',
              },
            ],
            rowsPatch: [
              {op: 'del', tableName: 'issues', id: {['issue_id']: 'issue3'}},
            ],
          },
        ],
      },
    ],
    schema,
    makeClientNames(schema),
  );

  expect(result).toEqual({
    baseCookie: '3',
    pullResponse: {
      cookie: '5',
      lastMutationIDChanges: {
        c1: 1,
        c2: 3,
        c3: 4,
        c4: 3,
      },
      patch: [
        {
          op: 'put',
          key: 'c/c2',
          value: true,
        },
        {
          op: 'put',
          key: 'd/c1/h1',
          value: {
<<<<<<< HEAD
            table: 'issues',
            orderBy: [['issue_id', 'asc']],
=======
            table: 'issue',
            orderBy: [['id', 'asc']],
>>>>>>> 1787f1c4
          },
        },
        {
          op: 'put',
          key: 'g/h1',
          value: {
<<<<<<< HEAD
            table: 'issues',
            orderBy: [['issue_id', 'asc']],
=======
            table: 'issue',
            orderBy: [['id', 'asc']],
>>>>>>> 1787f1c4
          },
        },
        {
          op: 'put',
          key: 'e/issue/issue1',
          value: {id: 'issue1', title: 'foo1'},
        },
        {
          op: 'update',
          key: 'e/issue/issue2',
          merge: {id: 'issue2', title: 'bar1'},
          constrain: ['id', 'title'],
        },
        {
          op: 'put',
          key: 'c/c3',
          value: true,
        },
        {
          op: 'put',
          key: 'd/c1/h2',
          value: {
<<<<<<< HEAD
            table: 'labels',
            orderBy: [['label_id', 'asc']],
=======
            table: 'label',
            orderBy: [['id', 'asc']],
>>>>>>> 1787f1c4
          },
        },
        {
          op: 'put',
          key: 'g/h2',
          value: {
<<<<<<< HEAD
            table: 'labels',
            orderBy: [['label_id', 'asc']],
=======
            table: 'label',
            orderBy: [['id', 'asc']],
>>>>>>> 1787f1c4
          },
        },
        {
          op: 'put',
          key: 'e/issue/issue3',
          value: {id: 'issue3', title: 'baz1'},
        },
        {
          op: 'del',
          key: 'c/c2',
        },
        {
          op: 'put',
          key: 'c/c4',
          value: true,
        },
        {
          op: 'del',
          key: 'd/c1/h1',
        },
        {
          op: 'del',
          key: 'g/h1',
        },
        {
          op: 'del',
          key: 'e/issue/issue3',
        },
      ],
    },
  });
});

test('mergePokes sparse', () => {
  const result = mergePokes(
    [
      {
        pokeStart: {
          pokeID: 'poke1',
          baseCookie: '3',
          cookie: '4',
          schemaVersions: {minSupportedVersion: 1, maxSupportedVersion: 1},
        },
        parts: [
          {
            pokeID: 'poke1',
            lastMutationIDChanges: {c1: 1, c2: 2},
            gotQueriesPatch: [
              {
                op: 'put',
                hash: 'h1',
                ast: {
                  table: 'issues',
                  orderBy: [['issue_id', 'asc']],
                },
              },
            ],
            rowsPatch: [
              {
                op: 'put',
                tableName: 'issues',

                value: {['issue_id']: 'issue1', title: 'foo1'},
              },
              {
                op: 'update',
                tableName: 'issues',
                id: {['issue_id']: 'issue2'},
                merge: {['issue_id']: 'issue2', title: 'bar1'},
                constrain: ['issue_id', 'title'],
              },
            ],
          },

          {
            pokeID: 'poke1',
            clientsPatch: [{op: 'put', clientID: 'c3'}],
            desiredQueriesPatches: {
              c1: [
                {
                  op: 'put',
                  hash: 'h2',
                  ast: {
                    table: 'labels',
                    orderBy: [['label_id', 'asc']],
                  },
                },
              ],
            },
          },
        ],
      },
      {
        pokeStart: {
          pokeID: 'poke2',
          baseCookie: '4',
          cookie: '5',
          schemaVersions: {minSupportedVersion: 1, maxSupportedVersion: 1},
        },
        parts: [
          {
            pokeID: 'poke2',
            clientsPatch: [
              {op: 'del', clientID: 'c2'},
              {op: 'put', clientID: 'c4'},
            ],
            desiredQueriesPatches: {
              c1: [
                {
                  op: 'del',
                  hash: 'h1',
                },
              ],
            },
            rowsPatch: [
              {op: 'del', tableName: 'issues', id: {['issue_id']: 'issue3'}},
            ],
          },
        ],
      },
    ],
    schema,
    makeClientNames(schema),
  );
  expect(result).toEqual({
    baseCookie: '3',
    pullResponse: {
      lastMutationIDChanges: {
        c1: 1,
        c2: 2,
      },
      patch: [
        {
          op: 'put',
          key: 'g/h1',
          value: {
<<<<<<< HEAD
            table: 'issues',
            orderBy: [['issue_id', 'asc']],
=======
            table: 'issue',
            orderBy: [['id', 'asc']],
>>>>>>> 1787f1c4
          } satisfies AST,
        },
        {
          op: 'put',
          key: 'e/issue/issue1',
          value: {id: 'issue1', title: 'foo1'},
        },
        {
          op: 'update',
          key: 'e/issue/issue2',
          merge: {id: 'issue2', title: 'bar1'},
          constrain: ['id', 'title'],
        },
        {
          op: 'put',
          key: 'c/c3',
          value: true,
        },
        {
          op: 'put',
          key: 'd/c1/h2',
          value: {
<<<<<<< HEAD
            table: 'labels',
            orderBy: [['label_id', 'asc']],
=======
            table: 'label',
            orderBy: [['id', 'asc']],
>>>>>>> 1787f1c4
          },
        },
        {
          op: 'del',
          key: 'c/c2',
        },
        {
          op: 'put',
          key: 'c/c4',
          value: true,
        },
        {
          op: 'del',
          key: 'd/c1/h1',
        },
        {
          op: 'del',
          key: 'e/issue/issue3',
        },
      ],
      cookie: '5',
    },
  });
});

test('mergePokes throws error on cookie gaps', () => {
  expect(() => {
    mergePokes(
      [
        {
          pokeStart: {
            pokeID: 'poke1',
            baseCookie: '3',
            cookie: '4',
            schemaVersions: {minSupportedVersion: 1, maxSupportedVersion: 1},
          },
          parts: [
            {
              pokeID: 'poke1',
              lastMutationIDChanges: {c1: 1, c2: 2},
            },
          ],
        },
        {
          pokeStart: {
            pokeID: 'poke2',
            baseCookie: '5', // gap, should be 4
            cookie: '6',
            schemaVersions: {minSupportedVersion: 1, maxSupportedVersion: 1},
          },
          parts: [
            {
              pokeID: 'poke2',
              lastMutationIDChanges: {c4: 3},
            },
          ],
        },
      ],
      schema,
      makeClientNames(schema),
    );
  }).to.throw();
});<|MERGE_RESOLUTION|>--- conflicted
+++ resolved
@@ -1371,26 +1371,16 @@
           op: 'put',
           key: 'd/c1/h1',
           value: {
-<<<<<<< HEAD
-            table: 'issues',
-            orderBy: [['issue_id', 'asc']],
-=======
             table: 'issue',
             orderBy: [['id', 'asc']],
->>>>>>> 1787f1c4
           },
         },
         {
           op: 'put',
           key: 'g/h1',
           value: {
-<<<<<<< HEAD
-            table: 'issues',
-            orderBy: [['issue_id', 'asc']],
-=======
             table: 'issue',
             orderBy: [['id', 'asc']],
->>>>>>> 1787f1c4
           },
         },
         {
@@ -1413,26 +1403,16 @@
           op: 'put',
           key: 'd/c1/h2',
           value: {
-<<<<<<< HEAD
-            table: 'labels',
-            orderBy: [['label_id', 'asc']],
-=======
             table: 'label',
             orderBy: [['id', 'asc']],
->>>>>>> 1787f1c4
           },
         },
         {
           op: 'put',
           key: 'g/h2',
           value: {
-<<<<<<< HEAD
-            table: 'labels',
-            orderBy: [['label_id', 'asc']],
-=======
             table: 'label',
             orderBy: [['id', 'asc']],
->>>>>>> 1787f1c4
           },
         },
         {
@@ -1569,13 +1549,8 @@
           op: 'put',
           key: 'g/h1',
           value: {
-<<<<<<< HEAD
-            table: 'issues',
-            orderBy: [['issue_id', 'asc']],
-=======
             table: 'issue',
             orderBy: [['id', 'asc']],
->>>>>>> 1787f1c4
           } satisfies AST,
         },
         {
@@ -1598,13 +1573,8 @@
           op: 'put',
           key: 'd/c1/h2',
           value: {
-<<<<<<< HEAD
-            table: 'labels',
-            orderBy: [['label_id', 'asc']],
-=======
             table: 'label',
             orderBy: [['id', 'asc']],
->>>>>>> 1787f1c4
           },
         },
         {
