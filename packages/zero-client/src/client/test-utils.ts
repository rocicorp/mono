--- conflicted
+++ resolved
@@ -30,14 +30,12 @@
   PushResponseMessage,
 } from '../../../zero-protocol/src/push.ts';
 import {upstreamSchema} from '../../../zero-protocol/src/up.ts';
-import type {MutatorDefinitions} from '../../../zero-types/src/mutator-registry.ts';
+import type {
+  AnyMutatorRegistry,
+  MutatorDefinitions,
+} from '../../../zero-types/src/mutator-registry.ts';
 import type {Schema} from '../../../zero-types/src/schema.ts';
-<<<<<<< HEAD
-import type {QueryDefinitions} from '../../../zql/src/query/query-definitions.ts';
 import type {AnyQuery, Query} from '../../../zql/src/query/query.ts';
-=======
-import type {PullRow, Query} from '../../../zql/src/query/query.ts';
->>>>>>> f10233a3
 import {bindingsForZero} from './bindings.ts';
 import type {
   ConnectionManager,
@@ -107,19 +105,13 @@
 
 export class TestZero<
   const S extends Schema,
-<<<<<<< HEAD
   MD extends
     | MutatorDefinitions<S, C>
+    | AnyMutatorRegistry
     | CustomMutatorDefs
     | undefined = undefined,
   C = unknown,
-  QD extends QueryDefinitions<S, C> | undefined = undefined,
-> extends Zero<S, MD, C, QD> {
-=======
-  MD extends CustomMutatorDefs | undefined = undefined,
-  Context = unknown,
-> extends Zero<S, MD, Context> {
->>>>>>> f10233a3
+> extends Zero<S, MD, C> {
   pokeIDCounter = 0;
 
   #connectionStatusResolvers: Set<{
@@ -145,11 +137,7 @@
     return this[exposedToTestingSymbol].connectStart;
   }
 
-<<<<<<< HEAD
-  constructor(options: ZeroOptions<S, MD, C, QD>) {
-=======
-  constructor(options: ZeroOptions<S, MD, Context>) {
->>>>>>> f10233a3
+  constructor(options: ZeroOptions<S, MD, C>) {
     super(options);
 
     // Subscribe to connection manager to handle connection state change notifications
@@ -330,25 +318,16 @@
 
 export function zeroForTest<
   const S extends Schema,
-<<<<<<< HEAD
   MD extends
     | MutatorDefinitions<S, C>
+    | AnyMutatorRegistry
     | CustomMutatorDefs
     | undefined = undefined,
   C = unknown,
-  QD extends QueryDefinitions<S, C> | undefined = undefined,
 >(
-  options: Partial<ZeroOptions<S, MD, C, QD>> = {},
+  options: Partial<ZeroOptions<S, MD, C>> = {},
   errorOnUpdateNeeded = true,
-): TestZero<S, MD, C, QD> {
-=======
-  MD extends CustomMutatorDefs | undefined = undefined,
-  Context = unknown,
->(
-  options: Partial<ZeroOptions<S, MD, Context>> = {},
-  errorOnUpdateNeeded = true,
-): TestZero<S, MD, Context> {
->>>>>>> f10233a3
+): TestZero<S, MD, C> {
   // Special case kvStore. If not present we default to 'mem'. This allows
   // passing `undefined` to get the default behavior.
   const newOptions = {...options};
@@ -370,11 +349,7 @@
         }
       : undefined,
     ...newOptions,
-<<<<<<< HEAD
-  } satisfies ZeroOptions<S, MD, C, QD>);
-=======
-  } satisfies ZeroOptions<S, MD, Context>);
->>>>>>> f10233a3
+  } satisfies ZeroOptions<S, MD, C>);
 }
 
 export async function waitForUpstreamMessage(
