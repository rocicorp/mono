--- conflicted
+++ resolved
@@ -88,16 +88,10 @@
   // eslint-disable-next-line @typescript-eslint/naming-convention
   AuthDO: DurableObjectCtor<Env>;
 } {
-<<<<<<< HEAD
-  const roomDOClass = createRoomDOClass(makeNormalizedOptionsGetter(options));
-  const authDOClass = createAuthDOClass(makeNormalizedOptionsGetter(options));
-  const worker = createWorker<Env>(makeNormalizedOptionsGetter(options));
-=======
-  const getOptionsWithDefaults = optionsGetterWithDefaults(options);
-  const roomDOClass = createRoomDOClass(getOptionsWithDefaults);
-  const authDOClass = createAuthDOClass(getOptionsWithDefaults);
-  const worker = createWorker<Env>(getOptionsWithDefaults);
->>>>>>> c882ec2d
+  const normalizedOptionsGetter = makeNormalizedOptionsGetter(options);
+  const roomDOClass = createRoomDOClass(normalizedOptionsGetter);
+  const authDOClass = createAuthDOClass(normalizedOptionsGetter);
+  const worker = createWorker<Env>(normalizedOptionsGetter);
 
   // eslint-disable-next-line @typescript-eslint/naming-convention
   return {worker, RoomDO: roomDOClass, AuthDO: authDOClass};
@@ -107,73 +101,43 @@
   Env extends ReflectServerBaseEnv,
   MD extends MutatorDefs,
 >(
-<<<<<<< HEAD
-  options: (env: Env) => ReflectServerOptions<MD>,
-=======
-  getOptions:
-    | ReflectServerOptions<MD>
-    | ((env: Env) => ReflectServerOptions<MD>),
->>>>>>> c882ec2d
+  options: ReflectServerOptions<MD> | ((env: Env) => ReflectServerOptions<MD>),
 ): {
   worker: ExportedHandler<Env>;
   // eslint-disable-next-line @typescript-eslint/naming-convention
   RoomDO: DurableObjectCtor<Env>;
 } {
-<<<<<<< HEAD
-  const roomDOClass = createRoomDOClass(makeNormalizedOptionsGetter(options));
-  const worker = createNoAuthDOWorker<Env>(
-    makeNormalizedOptionsGetter(options),
-  );
-=======
-  const getOptionsWithDefaults = optionsGetterWithDefaults(getOptions);
-  const roomDOClass = createRoomDOClass(getOptionsWithDefaults);
-  const worker = createNoAuthDOWorker<Env>(getOptionsWithDefaults);
->>>>>>> c882ec2d
+  const normalizedOptionsGetter = makeNormalizedOptionsGetter(options);
+  const roomDOClass = createRoomDOClass(normalizedOptionsGetter);
+  const worker = createNoAuthDOWorker<Env>(normalizedOptionsGetter);
 
   // eslint-disable-next-line @typescript-eslint/naming-convention
   return {worker, RoomDO: roomDOClass};
 }
 
-<<<<<<< HEAD
-const optionsPerEnv = new WeakMap<
-  ReflectServerBaseEnv,
-  NormalizedOptions<MutatorDefs>
->();
-
 type GetNormalizedOptions<
   Env extends ReflectServerBaseEnv,
   MD extends MutatorDefs,
 > = (env: Env) => NormalizedOptions<MD>;
 
-function makeNormalizedOptionsGetter<
+// exported for testing.
+export function makeNormalizedOptionsGetter<
   Env extends ReflectServerBaseEnv,
   MD extends MutatorDefs,
 >(
   options: ((env: Env) => ReflectServerOptions<MD>) | ReflectServerOptions<MD>,
-): GetNormalizedOptions<Env, MD> {
-  return (env: Env) => {
-=======
-// exported for testing.
-export function optionsGetterWithDefaults<
-  Env extends ReflectServerBaseEnv,
-  MD extends MutatorDefs,
->(
-  getOptions:
-    | ((env: Env) => ReflectServerOptions<MD>)
-    | ReflectServerOptions<MD>,
-): (env: Env) => ReflectServerOptionsWithDefaults<MD> {
-  let options: ReflectServerOptionsWithDefaults<MD> | undefined;
+): (env: Env) => NormalizedOptions<MD> {
+  let normalizedOptions: NormalizedOptions<MD> | undefined;
   let originalEnv: Env | undefined;
   let logSink: LogSink;
   return (env: Env) => {
-    if (options) {
+    if (normalizedOptions) {
       if (originalEnv !== env) {
         logSink.log('info', 'get options called with different env');
       }
-      return options;
+      return normalizedOptions;
     }
     originalEnv = env;
->>>>>>> c882ec2d
     const {
       mutators,
       authHandler,
@@ -181,14 +145,9 @@
       logSinks,
       logLevel = 'debug',
       allowUnconfirmedWrites = false,
-<<<<<<< HEAD
     } = typeof options === 'function' ? options(env) : options;
-    const newOptions = {
-=======
-    } = typeof getOptions === 'function' ? getOptions(env) : getOptions;
     logSink = logSinks ? combineLogSinks(logSinks) : consoleLogSink;
-    options = {
->>>>>>> c882ec2d
+    normalizedOptions = {
       mutators,
       authHandler,
       disconnectHandler,
@@ -196,7 +155,7 @@
       logLevel,
       allowUnconfirmedWrites,
     };
-    return options;
+    return normalizedOptions;
   };
 }
 
