import {Lock} from '@rocicorp/lock';
import {LogContext, LogLevel, LogSink} from '@rocicorp/logger';
import {
  createRoomRequestSchema,
  invalidateForRoomRequestSchema,
  invalidateForUserRequestSchema,
} from 'reflect-protocol';
import {version} from 'reflect-shared';
import type {MutatorDefs} from 'reflect-types/src/mod.js';
import {BufferSizer} from 'shared/src/buffer-sizer.js';
import * as valita from 'shared/src/valita.js';
import type {MutatorMap} from '../process/process-mutation.js';
import {processPending} from '../process/process-pending.js';
import {processRoomStart} from '../process/process-room-start.js';
import {DurableStorage} from '../storage/durable-storage.js';
import type {
  ClientID,
  ClientMap,
  ClientState,
  Socket,
} from '../types/client-state.js';
import type {PendingMutation} from '../types/mutation.js';
import {randomID} from '../util/rand.js';
import {handleClose} from './close.js';
import {handleConnection} from './connect.js';
import {closeConnections, getConnections} from './connections.js';
import type {DisconnectHandler} from './disconnect.js';
import {handleMessage} from './message.js';
import {
  CONNECT_URL_PATTERN,
  CREATE_ROOM_PATH,
  INTERNAL_CREATE_ROOM_PATH,
  LEGACY_CONNECT_PATH,
  LEGACY_CREATE_ROOM_PATH,
} from './paths.js';
import {addRequestIDFromHeadersOrRandomID} from './request-id.js';
import {initRoomSchema} from './room-schema.js';
import type {RoomStartHandler} from './room-start.js';
import {
  BaseContext,
  Handler,
  Router,
  get,
  post,
  requireAuthAPIKey,
  withBody,
} from './router.js';
import {registerUnhandledRejectionHandler} from './unhandled-rejection-handler.js';
import type {MaybePromise} from 'replicache';

const roomIDKey = '/system/roomID';
const deletedKey = '/system/deleted';

export interface RoomDOOptions<MD extends MutatorDefs> {
  mutators: MD;
  state: DurableObjectState;
  authApiKey: string;
  roomStartHandler: RoomStartHandler;
  disconnectHandler: DisconnectHandler;
  logSink: LogSink;
  logLevel: LogLevel;
  allowUnconfirmedWrites: boolean;
}

export const ROOM_ROUTES = {
  deletePath: '/api/room/v0/room/:roomID/delete',
  authInvalidateAll: '/api/auth/v0/invalidateAll',
  authInvalidateForUser: '/api/auth/v0/invalidateForUser',
  authInvalidateForRoom: '/api/auth/v0/invalidateForRoom',
  authConnections: '/api/auth/v0/connections',
  legacyCreateRoom: LEGACY_CREATE_ROOM_PATH,
  createRoom: CREATE_ROOM_PATH,
  internalCreateRoom: INTERNAL_CREATE_ROOM_PATH,
  legacyConnect: LEGACY_CONNECT_PATH,
  connect: CONNECT_URL_PATTERN,
} as const;

export class BaseRoomDO<MD extends MutatorDefs> implements DurableObject {
  readonly #clients: ClientMap = new Map();
  readonly #pendingMutations: PendingMutation[] = [];
  readonly #bufferSizer = new BufferSizer({
    initialBufferSizeMs: 200,
    minBufferSizeMs: 0,
    maxBufferSizeMs: 500,
    adjustBufferSizeIntervalMs: 10_000,
  });
  #maxProcessedMutationTimestamp = 0;
  readonly #lock = new Lock();
  readonly #mutators: MutatorMap;
  readonly #disconnectHandler: DisconnectHandler;
  #lcHasRoomIdContext = false;
  #lc: LogContext;
  readonly #storage: DurableStorage;
  readonly #authApiKey: string;
  #turnTimerID: ReturnType<typeof setInterval> | 0 = 0;

  readonly #turnDuration: number;
  readonly #router = new Router();

  constructor(options: RoomDOOptions<MD>) {
    const {
      mutators,
      roomStartHandler,
      disconnectHandler,
      state,
      authApiKey,
      logSink,
      logLevel,
    } = options;

    this.#mutators = new Map([...Object.entries(mutators)]) as MutatorMap;
    this.#disconnectHandler = disconnectHandler;
    this.#storage = new DurableStorage(
      state.storage,
      options.allowUnconfirmedWrites,
    );

    this.#initRoutes();

    this.#turnDuration = getDefaultTurnDuration(options.allowUnconfirmedWrites);
    this.#authApiKey = authApiKey;
    const lc = new LogContext(logLevel, undefined, logSink).withContext(
      'component',
      'RoomDO',
    );
    registerUnhandledRejectionHandler(lc);
    this.#lc = lc.withContext('doID', state.id.toString());

    this.#lc.info?.('Starting server');
    this.#lc.info?.('Version:', version);

    void state.blockConcurrencyWhile(async () => {
      await initRoomSchema(this.#lc, this.#storage);
      await processRoomStart(this.#lc, roomStartHandler, this.#storage);
    });
  }

  #initRoutes() {
    this.#router.register(ROOM_ROUTES.deletePath, this.#deleteAllData);
    this.#router.register(
      ROOM_ROUTES.authInvalidateAll,
      this.#authInvalidateAll,
    );
    this.#router.register(
      ROOM_ROUTES.authInvalidateForUser,
      this.#authInvalidateForUser,
    );
    this.#router.register(
      ROOM_ROUTES.authInvalidateForRoom,
      this.#authInvalidateForRoom,
    );
    this.#router.register(ROOM_ROUTES.authConnections, this.#authConnections);

    this.#router.register(ROOM_ROUTES.createRoom, this.#createRoom);
    this.#router.register(ROOM_ROUTES.legacyCreateRoom, this.#createRoom);
    this.#router.register(
      ROOM_ROUTES.internalCreateRoom,
      this.#internalCreateRoom,
    );

    this.#router.register(ROOM_ROUTES.connect, this.#connect);
    this.#router.register(ROOM_ROUTES.legacyConnect, this.#connect);
  }

  #requireAPIKey = <Context extends BaseContext, Resp>(
    next: Handler<Context, Resp>,
  ) => requireAuthAPIKey(() => this.#authApiKey, next);

  async fetch(request: Request): Promise<Response> {
    try {
      if (await this.deleted()) {
        return new Response('deleted', {
          status: 410, // Gone
        });
      }

      let lc = addClientIPToLogContext(
        addRequestIDFromHeadersOrRandomID(this.#lc, request),
        request,
      );

      const roomID = await this.maybeRoomID();
      const url = new URL(request.url);
      const urlRoomID = url.searchParams.get('roomID');
      if (
        // roomID is not going to be set on the createRoom request, or after
        // the room has been deleted.
        roomID !== undefined &&
        // roomID is not going to be set for all calls, eg to delete the room.
        urlRoomID !== null &&
        urlRoomID !== roomID
      ) {
        lc.error?.('roomID mismatch', 'urlRoomID', urlRoomID, 'roomID', roomID);
        return new Response('Unexpected roomID', {status: 400});
      }

<<<<<<< HEAD
      if (!this._lcHasRoomIdContext) {
        await this._withLock('initRoomIDContext', () => {
          if (this._lcHasRoomIdContext) {
=======
      if (!this.#lcHasRoomIdContext) {
        lc.debug?.('awaiting lock to initialize roomID context');
        await this.#lock.withLock(() => {
          lc.debug?.('got lock to initialize roomID context');
          if (this.#lcHasRoomIdContext) {
>>>>>>> 4bdf10f3
            lc.debug?.('roomID context already initialized, returning');
            return;
          }
          if (urlRoomID !== null && roomID === undefined) {
            lc.error?.('Expected roomID to be present in storage', {
              urlRoomID,
            });
          }
          if (roomID || urlRoomID) {
            const roomIDForContext = roomID ?? urlRoomID;
            this.#lc = this.#lc.withContext('roomID', roomIDForContext);
            lc = lc.withContext('roomID', roomIDForContext);
            this.#lcHasRoomIdContext = true;
            lc.info?.('initialized roomID context');
          }
        });
      }

      return await this.#router.dispatch(request, {lc});
    } catch (e) {
      const lc = addClientIPToLogContext(this.#lc, request);

      lc.error?.('Unhandled exception in fetch', e);
      return new Response(
        e instanceof Error ? e.message : 'Unexpected error.',
        {status: 500},
      );
    }
  }

  #setRoomID(roomID: string) {
    return this.#storage.put(roomIDKey, roomID);
  }

  maybeRoomID(): Promise<string | undefined> {
    return this.#storage.get(roomIDKey, valita.string());
  }

  #setDeleted() {
    return this.#storage.put(deletedKey, true);
  }

  async deleted(): Promise<boolean> {
    return (await this.#storage.get(deletedKey, valita.boolean())) === true;
  }

  // roomID errors and returns "unknown" if the roomID is not set. Prefer
  // roomID() to maybeRoomID() in cases where the roomID is expected to be set,
  // which is most cases.
  async roomID(lc: LogContext): Promise<string> {
    const roomID = await this.maybeRoomID();
    if (roomID !== undefined) {
      return roomID;
    }
    lc.error?.('roomID is not set');
    return 'unknown';
  }

  /**
   * _internalCreateRoom does not require an API key. It is used by the
   * _createRoom after it has validated the API key. It is also used as an RPC
   * from the AuthDO.
   *
   */
  #internalCreateRoom = withBody(createRoomRequestSchema, async ctx => {
    const {roomID} = ctx.body;
    this.#lc.info?.('Handling create room request for roomID', roomID);
    await this.#setRoomID(roomID);
    await this.#storage.flush();
    this.#lc.debug?.('Flushed roomID to storage', roomID);
    return new Response('ok');
  });

  #createRoom = this.#requireAPIKey(this.#internalCreateRoom);

  // There's a bit of a question here about whether we really want to delete *all* the
  // data when a room is deleted. This deletes everything, including values kept by the
  // system e.g. the roomID. If we store more system keys in the future we might want to have
  // delete room only delete the room user data and not the system keys, because once
  // system keys are deleted who knows what behavior the room will have when its apis are
  // called. Maybe it's fine if they error out, dunno.
  #deleteAllData = post(
    this.#requireAPIKey(async ctx => {
      const {lc} = ctx;
      // Maybe we should validate that the roomID in the request matches?
      lc.info?.('delete all data');
      await this.#storage.deleteAll();
      lc.info?.('done deleting all data');
      await this.#setDeleted();
      return new Response('ok');
    }),
  );

  #connect = get((ctx, request) => {
    let {lc} = ctx;
    lc = addWebSocketIDToLogContext(lc, request.url);

    if (request.headers.get('Upgrade') !== 'websocket') {
      lc.error?.('roomDO: missing Upgrade header');
      return new Response('expected websocket', {status: 400});
    }

    const {0: clientWS, 1: serverWS} = new WebSocketPair();
    const url = new URL(request.url);
    lc.debug?.('connection request', url.toString(), 'waiting for lock');
    serverWS.accept();

<<<<<<< HEAD
    void this._withLock('handleConnection', async () => {
      await handleConnection(
        lc,
        serverWS,
        this._storage,
        url,
        request.headers,
        this._clients,
        this._handleMessage,
        this._handleClose,
      );
      this._processUntilDone(lc);
    }).catch(e => {
      lc.error?.('unhandled exception in handleConnection', e);
    });
=======
    void this.#lock
      .withLock(async () => {
        lc.debug?.('received lock');
        await handleConnection(
          lc,
          serverWS,
          this.#storage,
          url,
          request.headers,
          this.#clients,
          this.#handleMessage,
          this.#handleClose,
        );
        this.#processUntilDone(lc);
      })
      .catch(e => {
        lc.error?.('unhandled exception in handleConnection', e);
      });
>>>>>>> 4bdf10f3

    return new Response(null, {status: 101, webSocket: clientWS});
  });

  #authInvalidateForRoom = post(
    this.#requireAPIKey(
      withBody(invalidateForRoomRequestSchema, async ctx => {
        const {lc, body} = ctx;
        const {roomID} = body;
        lc.debug?.(
          `Closing room ${roomID}'s connections fulfilling auth api invalidateForRoom request.`,
        );
        await this.#closeConnections(_ => true);
        return new Response('Success', {status: 200});
      }),
    ),
  );

  #authInvalidateForUser = post(
    this.#requireAPIKey(
      withBody(invalidateForUserRequestSchema, async ctx => {
        const {lc, body} = ctx;
        const {userID} = body;
        lc.debug?.(
          `Closing user ${userID}'s connections fulfilling auth api invalidateForUser request.`,
        );
        await this.#closeConnections(
          clientState => clientState.auth.userID === userID,
        );
        return new Response('Success', {status: 200});
      }),
    ),
  );

  #authInvalidateAll = post(
    this.#requireAPIKey(async ctx => {
      const {lc} = ctx;
      lc.debug?.(
        'Closing all connections fulfilling auth api invalidateAll request.',
      );
      await this.#closeConnections(_ => true);
      return new Response('Success', {status: 200});
    }),
  );

  #authConnections = post(
    this.#requireAPIKey(ctx => {
      const {lc} = ctx;
      lc.debug?.('Retrieving all auth connections');
      return new Response(JSON.stringify(getConnections(this.#clients)));
    }),
  );

  #closeConnections(
    predicate: (clientState: ClientState) => boolean,
  ): Promise<void> {
<<<<<<< HEAD
    return this._withLock('closeConnections', () =>
      closeConnections(this._clients, predicate),
=======
    return this.#lock.withLock(() =>
      closeConnections(this.#clients, predicate),
>>>>>>> 4bdf10f3
    );
  }

  #handleMessage = async (
    lc: LogContext,
    clientID: ClientID,
    data: string,
    ws: Socket,
  ): Promise<void> => {
    lc = lc.withContext('msgID', randomID());
    lc.debug?.('handling message', data, 'waiting for lock');

    try {
<<<<<<< HEAD
      await this._withLock('handleMessage', async () => {
=======
      await this.#lock.withLock(async () => {
        lc.debug?.('received lock');
>>>>>>> 4bdf10f3
        await handleMessage(
          lc,
          this.#storage,
          this.#clients,
          this.#pendingMutations,
          clientID,
          data,
          ws,
          () => this.#processUntilDone(lc),
        );
      });
    } catch (e) {
      lc.error?.('Unhandled exception in _handleMessage', e);
    }
  };

  #processUntilDone(lc: LogContext) {
    lc.debug?.('handling processUntilDone');
    if (this.#turnTimerID) {
      lc.debug?.('already processing, nothing to do');
      return;
    }

    this.#turnTimerID = setInterval(() => {
      this.#processNext(lc).catch(e => {
        lc.error?.('Unhandled exception in _processNext', e);
      });
    }, this.#turnDuration);
  }

<<<<<<< HEAD
  private async _withLock(
    name: string,
    fn: () => MaybePromise<void>,
  ): Promise<void> {
    const t0 = Date.now();
    this._lc.debug?.(`${name} waiting for lock`);

    await this._lock.withLock(async () => {
      const t1 = Date.now();
      this._lc
        .withContext('timing', 'lock-acquired')
        .withContext('function', name)
        .debug?.(`${name} acquired lock in ${t1 - t0} ms`);

      try {
        await fn();
      } finally {
        const t2 = Date.now();
        this._lc
          .withContext('timing', 'lock-held')
          .withContext('function', name)
          .debug?.(`${name} held lock for ${t2 - t1} ms`);
      }
    });
  }

  private async _processNext(lc: LogContext) {
    await this._withLock('_processNext', async () => {
=======
  async #processNext(lc: LogContext) {
    lc.debug?.(
      `processNext - starting turn at ${Date.now()} - waiting for lock`,
    );
    await this.#lock.withLock(async () => {
      lc.debug?.(`received lock at ${Date.now()}`);
>>>>>>> 4bdf10f3
      const {maxProcessedMutationTimestamp, nothingToProcess} =
        await processPending(
          lc,
          this.#storage,
          this.#clients,
          this.#pendingMutations,
          this.#mutators,
          this.#disconnectHandler,
          this.#maxProcessedMutationTimestamp,
          this.#bufferSizer,
        );
      this.#maxProcessedMutationTimestamp = maxProcessedMutationTimestamp;
      if (nothingToProcess && this.#turnTimerID) {
        clearInterval(this.#turnTimerID);
        this.#turnTimerID = 0;
      }
    });
  }

  #handleClose = async (
    lc: LogContext,
    clientID: ClientID,
    ws: Socket,
  ): Promise<void> => {
    lc.debug?.('handling close - waiting for lock');
<<<<<<< HEAD
    await this._withLock('_handleClose', () => {
      handleClose(lc, this._clients, clientID, ws);
      this._processUntilDone(lc);
=======
    await this.#lock.withLock(() => {
      lc.debug?.('received lock');
      handleClose(lc, this.#clients, clientID, ws);
      this.#processUntilDone(lc);
>>>>>>> 4bdf10f3
    });
  };
}

export function getDefaultTurnDuration(
  allowUnconfirmedWrites: boolean,
): number {
  return 1000 / (allowUnconfirmedWrites ? 60 : 15);
}

/**
 * Adds the "wsid" to the LogContext. This is a unique ID that is generated by
 * the client and is used to identify a WebSocket connection. The "wsid" is
 * passed to the server via the query string. If the "wsid" is not present, a
 * random ID is generated.
 */
function addWebSocketIDToLogContext(lc: LogContext, url: string): LogContext {
  return lc.withContext(
    'wsid',
    new URL(url).searchParams.get('wsid') ?? randomID(),
  );
}

/**
 * Adds the "client IP address connecting to Cloudflare to the origin web
 * server" to the LogContext.
 * https://developers.cloudflare.com/fundamentals/get-started/reference/http-request-headers/#cf-connecting-ip
 *
 * If the header is not present, the LogContext is returned unchanged.
 */
function addClientIPToLogContext(lc: LogContext, request: Request): LogContext {
  const ip = request.headers.get('CF-Connecting-IP');
  return ip ? lc.withContext('clientIP', ip) : lc;
}<|MERGE_RESOLUTION|>--- conflicted
+++ resolved
@@ -194,17 +194,9 @@
         return new Response('Unexpected roomID', {status: 400});
       }
 
-<<<<<<< HEAD
-      if (!this._lcHasRoomIdContext) {
-        await this._withLock('initRoomIDContext', () => {
-          if (this._lcHasRoomIdContext) {
-=======
       if (!this.#lcHasRoomIdContext) {
-        lc.debug?.('awaiting lock to initialize roomID context');
-        await this.#lock.withLock(() => {
-          lc.debug?.('got lock to initialize roomID context');
+        await this.#withLock('initRoomIDContext', () => {
           if (this.#lcHasRoomIdContext) {
->>>>>>> 4bdf10f3
             lc.debug?.('roomID context already initialized, returning');
             return;
           }
@@ -312,42 +304,21 @@
     lc.debug?.('connection request', url.toString(), 'waiting for lock');
     serverWS.accept();
 
-<<<<<<< HEAD
-    void this._withLock('handleConnection', async () => {
+    void this.#withLock('handleConnection', async () => {
       await handleConnection(
         lc,
         serverWS,
-        this._storage,
+        this.#storage,
         url,
         request.headers,
-        this._clients,
-        this._handleMessage,
-        this._handleClose,
+        this.#clients,
+        this.#handleMessage,
+        this.#handleClose,
       );
-      this._processUntilDone(lc);
+      this.#processUntilDone(lc);
     }).catch(e => {
       lc.error?.('unhandled exception in handleConnection', e);
     });
-=======
-    void this.#lock
-      .withLock(async () => {
-        lc.debug?.('received lock');
-        await handleConnection(
-          lc,
-          serverWS,
-          this.#storage,
-          url,
-          request.headers,
-          this.#clients,
-          this.#handleMessage,
-          this.#handleClose,
-        );
-        this.#processUntilDone(lc);
-      })
-      .catch(e => {
-        lc.error?.('unhandled exception in handleConnection', e);
-      });
->>>>>>> 4bdf10f3
 
     return new Response(null, {status: 101, webSocket: clientWS});
   });
@@ -404,13 +375,8 @@
   #closeConnections(
     predicate: (clientState: ClientState) => boolean,
   ): Promise<void> {
-<<<<<<< HEAD
-    return this._withLock('closeConnections', () =>
-      closeConnections(this._clients, predicate),
-=======
-    return this.#lock.withLock(() =>
+    return this.#withLock('closeConnections', () =>
       closeConnections(this.#clients, predicate),
->>>>>>> 4bdf10f3
     );
   }
 
@@ -424,12 +390,7 @@
     lc.debug?.('handling message', data, 'waiting for lock');
 
     try {
-<<<<<<< HEAD
-      await this._withLock('handleMessage', async () => {
-=======
-      await this.#lock.withLock(async () => {
-        lc.debug?.('received lock');
->>>>>>> 4bdf10f3
+      await this.#withLock('handleMessage', async () => {
         await handleMessage(
           lc,
           this.#storage,
@@ -460,17 +421,13 @@
     }, this.#turnDuration);
   }
 
-<<<<<<< HEAD
-  private async _withLock(
-    name: string,
-    fn: () => MaybePromise<void>,
-  ): Promise<void> {
+  async #withLock(name: string, fn: () => MaybePromise<void>): Promise<void> {
     const t0 = Date.now();
-    this._lc.debug?.(`${name} waiting for lock`);
-
-    await this._lock.withLock(async () => {
+    this.#lc.debug?.(`${name} waiting for lock`);
+
+    await this.#lock.withLock(async () => {
       const t1 = Date.now();
-      this._lc
+      this.#lc
         .withContext('timing', 'lock-acquired')
         .withContext('function', name)
         .debug?.(`${name} acquired lock in ${t1 - t0} ms`);
@@ -479,7 +436,7 @@
         await fn();
       } finally {
         const t2 = Date.now();
-        this._lc
+        this.#lc
           .withContext('timing', 'lock-held')
           .withContext('function', name)
           .debug?.(`${name} held lock for ${t2 - t1} ms`);
@@ -487,16 +444,8 @@
     });
   }
 
-  private async _processNext(lc: LogContext) {
-    await this._withLock('_processNext', async () => {
-=======
   async #processNext(lc: LogContext) {
-    lc.debug?.(
-      `processNext - starting turn at ${Date.now()} - waiting for lock`,
-    );
-    await this.#lock.withLock(async () => {
-      lc.debug?.(`received lock at ${Date.now()}`);
->>>>>>> 4bdf10f3
+    await this.#withLock('#processNext', async () => {
       const {maxProcessedMutationTimestamp, nothingToProcess} =
         await processPending(
           lc,
@@ -522,16 +471,9 @@
     ws: Socket,
   ): Promise<void> => {
     lc.debug?.('handling close - waiting for lock');
-<<<<<<< HEAD
-    await this._withLock('_handleClose', () => {
-      handleClose(lc, this._clients, clientID, ws);
-      this._processUntilDone(lc);
-=======
-    await this.#lock.withLock(() => {
-      lc.debug?.('received lock');
+    await this.#withLock('#handleClose', () => {
       handleClose(lc, this.#clients, clientID, ws);
       this.#processUntilDone(lc);
->>>>>>> 4bdf10f3
     });
   };
 }
