--- conflicted
+++ resolved
@@ -1081,24 +1081,8 @@
   lc: LogContext,
   logSink: LogSink,
 ) {
-<<<<<<< HEAD
-  lc = lc.withContext('schemaUpdateID', randomID());
-  lc.info?.('Ensuring storage schema is up to date.');
-  let storageSchemaMeta: StorageSchemaMeta = (await storage.get(
-    STORAGE_SCHEMA_META_KEY,
-  )) ?? {version: 0, maxVersion: 0, minSafeRollbackVersion: 0};
-  if (storageSchemaMeta.minSafeRollbackVersion > STORAGE_SCHEMA_VERSION) {
-    throw new Error(
-      `Cannot safely migrate to schema version ${STORAGE_SCHEMA_VERSION}, schema is currently version ${storageSchemaMeta.version}, min safe rollback version is ${storageSchemaMeta.minSafeRollbackVersion}`,
-    );
-  }
-  if (storageSchemaMeta.version > STORAGE_SCHEMA_VERSION) {
-    storageSchemaMeta = await migrateStorageSchemaToVersion(
-      storage,
-      lc,
-=======
   try {
-    lc = lc.addContext('schemaUpdateID', randomID());
+    lc = lc.withContext('schemaUpdateID', randomID());
     lc.info?.('Ensuring storage schema is up to date.');
     let storageSchemaMeta: StorageSchemaMeta = (await storage.get(
       STORAGE_SCHEMA_META_KEY,
@@ -1124,7 +1108,6 @@
     } // else {} do forward migrations, none currently exist
     lc.info?.(
       'Storage schema update complete. New storage schema meta is',
->>>>>>> b13d747a
       storageSchemaMeta,
     );
   } catch (e) {
