--- conflicted
+++ resolved
@@ -90,15 +90,6 @@
       const results = [...(await storage.list(c.opts || {}, valita.number()))];
       expect(results).toEqual(c.expected);
 
-<<<<<<< HEAD
-      // Test scan() with a variety of batch sizes.
-      for (const safeBatchSize of [1, 2, 3, 128, undefined]) {
-        const scanResults: [string, number][] = [];
-        for await (const batch of storage.scan(
-          c.opts || {},
-          valita.number(),
-          safeBatchSize,
-=======
       // Test scan()
       const scanResults: [string, number][] = [];
       for await (const entry of storage.scan(c.opts || {}, valita.number())) {
@@ -113,7 +104,6 @@
           c.opts || {},
           valita.number(),
           batchSize,
->>>>>>> 137356ae
         )) {
           scanResults.push(...batch);
         }
