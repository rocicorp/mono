--- conflicted
+++ resolved
@@ -3,11 +3,7 @@
 import type {ReadonlyJSONValue} from 'shared/json.js';
 import * as valita from 'shared/valita.js';
 import type {ListOptions, Storage} from './storage.js';
-<<<<<<< HEAD
-import {AbstractStorage} from './abstract-storage.js';
-=======
 import {scan, batchScan} from './scan-storage.js';
->>>>>>> 137356ae
 
 /**
  * Implements a read/write cache for key/value pairs on top of some lower-level
@@ -18,7 +14,7 @@
  *
  * TODO: We can remove the read side of this since DO does caching itself internally!
  */
-export class EntryCache extends AbstractStorage implements Storage {
+export class EntryCache implements Storage {
   private _storage: Storage;
   private _cache: Map<
     string,
@@ -26,7 +22,6 @@
   > = new Map();
 
   constructor(storage: Storage) {
-    super();
     this._storage = storage;
   }
 
