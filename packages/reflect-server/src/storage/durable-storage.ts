--- conflicted
+++ resolved
@@ -2,11 +2,7 @@
 import type * as valita from 'shared/valita.js';
 import {delEntry, getEntry, listEntries, putEntry} from '../db/data.js';
 import type {ListOptions, Storage} from './storage.js';
-<<<<<<< HEAD
-import {AbstractStorage} from './abstract-storage.js';
-=======
 import {scan, batchScan} from './scan-storage.js';
->>>>>>> 137356ae
 
 const baseAllowConcurrency = true;
 
@@ -23,12 +19,11 @@
 /**
  * Implements the Storage interface in terms of the database.
  */
-export class DurableStorage extends AbstractStorage implements Storage {
+export class DurableStorage implements Storage {
   private _durable: DurableObjectStorage;
   private readonly _baseOptions: Readonly<DurableObjectPutOptions>;
 
   constructor(durable: DurableObjectStorage, allowUnconfirmed = true) {
-    super();
     this._durable = durable;
     this._baseOptions = {
       allowConcurrency: baseAllowConcurrency,
