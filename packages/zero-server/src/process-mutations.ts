import type {LogContext, LogLevel} from '@rocicorp/logger';
import {assert} from '../../shared/src/asserts.ts';
import type {ReadonlyJSONValue} from '../../shared/src/json.ts';
import type {MaybePromise} from '../../shared/src/types.ts';
import * as v from '../../shared/src/valita.ts';
import {MutationAlreadyProcessedError} from '../../zero-cache/src/services/mutagen/error.ts';
import {
  pushBodySchema,
  pushParamsSchema,
  type CustomMutation,
  type Mutation,
  type MutationResponse,
  type PushBody,
  type PushResponse,
} from '../../zero-protocol/src/push.ts';
import type {CustomMutatorDefs, CustomMutatorImpl} from './custom.ts';
import {createLogContext} from './logging.ts';

export interface TransactionProviderHooks {
  updateClientMutationID: () => Promise<{lastMutationID: number | bigint}>;
  writeMutationResult: (result: MutationResponse) => Promise<void>;
}

export interface TransactionProviderInput {
  upstreamSchema: string;
  clientGroupID: string;
  clientID: string;
  mutationID: number;
}

/**
 * Defines the abstract interface for a database that PushProcessor can execute
 * transactions against.
 */
export interface Database<T> {
  transaction: <R>(
<<<<<<< HEAD
    callback: (
      tx: T,
      transactionHooks: TransactionProviderHooks,
    ) => MaybePromise<R>,
=======
    callback: (tx: T, transactionHooks: TransactionProviderHooks) => Promise<R>,
>>>>>>> a4804239
    transactionInput?: TransactionProviderInput,
  ) => Promise<R>;
}

export type ExtractTransactionType<D> = D extends Database<infer T> ? T : never;
export type Params = v.Infer<typeof pushParamsSchema>;

export type TransactFn = <D extends Database<ExtractTransactionType<D>>>(
  dbProvider: D,
  cb: TransactFnCallback<D>,
) => Promise<MutationResponse>;

export type TransactFnCallback<D extends Database<ExtractTransactionType<D>>> =
  (
    tx: ExtractTransactionType<D>,
    mutatorName: string,
    mutatorArgs: ReadonlyJSONValue,
  ) => Promise<void>;

export type Parsed = {
  transact: TransactFn;
  mutations: CustomMutation[];
};

/**
 * Call `cb` for each mutation in the request.
 * The callback is called sequentially for each mutation.
 * If a mutation is out of order, the processing will stop and an error will be returned.
 * If a mutation has already been processed, it will be skipped and the processing will continue.
 * If a mutation receives an application error, it will be skipped, the error will be returned to the client, and processing will continue.
 */
export function handleMutationRequest(
  cb: (
    transact: TransactFn,
    mutation: CustomMutation,
  ) => Promise<MutationResponse>,
  queryString: URLSearchParams | Record<string, string>,
  body: ReadonlyJSONValue,
  logLevel?: LogLevel,
): Promise<PushResponse>;
export function handleMutationRequest(
  cb: (
    transact: TransactFn,
    mutation: CustomMutation,
  ) => Promise<MutationResponse>,
  request: Request,
  logLevel?: LogLevel,
): Promise<PushResponse>;
export async function handleMutationRequest(
  cb: (
    transact: TransactFn,
    mutation: CustomMutation,
  ) => Promise<MutationResponse>,
  queryOrQueryString: Request | URLSearchParams | Record<string, string>,
  body?: ReadonlyJSONValue | LogLevel,
  logLevel?: LogLevel,
): Promise<PushResponse> {
  if (logLevel === undefined) {
    if (queryOrQueryString instanceof Request && typeof body === 'string') {
      logLevel = body as LogLevel;
    } else {
      logLevel = 'info';
    }
  }

  let queryString: URLSearchParams | Record<string, string>;
  if (queryOrQueryString instanceof Request) {
    const url = new URL(queryOrQueryString.url);
    queryString = url.searchParams;

    body = await queryOrQueryString.json();
  } else {
    queryString = queryOrQueryString;
  }
  const req = v.parse(body, pushBodySchema);
  if (queryString instanceof URLSearchParams) {
    queryString = Object.fromEntries(queryString);
  }
  const queryParams = v.parse(queryString, pushParamsSchema, 'passthrough');

  if (req.pushVersion !== 1) {
    return {
      error: 'unsupportedPushVersion',
    };
  }

  const transactor = new Transactor(req, queryParams, logLevel);

  const responses: MutationResponse[] = [];
  for (const m of req.mutations) {
    assert(m.type === 'custom', 'Expected custom mutation');

    const res = await cb(
      (dbProvider, innerCb) => transactor.transact(dbProvider, m, innerCb),
      m,
    );
    responses.push(res);

    // We only stop processing if the mutation is out of order.
    // If the mutation has already been processed or if it returns an application error,
    // we continue processing the next mutation.
    if ('error' in res.result && res.result.error === 'oooMutation') {
      break;
    }
  }

  return {
    mutations: responses,
  };
}

class Transactor {
  readonly #req: PushBody;
  readonly #params: Params;
  readonly #lc: LogContext;

  constructor(req: PushBody, params: Params, logLevel: LogLevel) {
    this.#req = req;
    this.#params = params;
    this.#lc = createLogContext(logLevel).withContext('PushProcessor');
  }

  transact = async <D extends Database<ExtractTransactionType<D>>>(
    dbProvider: D,
    mutation: CustomMutation,
    cb: TransactFnCallback<D>,
  ): Promise<MutationResponse> => {
    let caughtError: unknown = undefined;
    for (;;) {
      try {
        const ret = await this.#transactImpl(
          dbProvider,
          mutation,
          cb,
          caughtError,
        );
        // The first time through we caught an error.
        // We want to report that error as it was an application
        // level error.
        if (caughtError !== undefined) {
          this.#lc.warn?.(
            `Mutation ${mutation.id} for client ${mutation.clientID} was retried after an error: ${caughtError}`,
          );
          return makeAppErrorResponse(mutation, caughtError);
        }

        return ret;
      } catch (e) {
        if (e instanceof OutOfOrderMutation) {
          this.#lc.error?.(e);
          return {
            id: {
              clientID: mutation.clientID,
              id: mutation.id,
            },
            result: {
              error: 'oooMutation',
              details: e.message,
            },
          };
        }

        if (e instanceof MutationAlreadyProcessedError) {
          this.#lc.warn?.(e);
          return {
            id: {
              clientID: mutation.clientID,
              id: mutation.id,
            },
            result: {
              error: 'alreadyProcessed',
              details: e.message,
            },
          };
        }

        // We threw an error while running in error mode.
        // Re-throw the error and stop processing any further
        // mutations as all subsequent mutations will fail by being
        // out of order.
        if (caughtError !== undefined) {
          throw e;
        }

        caughtError = e;
        this.#lc.error?.(
          `Unexpected error processing mutation ${mutation.id} for client ${mutation.clientID}`,
          e,
        );
      }
    }
  };

  #transactImpl<D extends Database<ExtractTransactionType<D>>>(
    dbProvider: D,
    mutation: CustomMutation,
    cb: TransactFnCallback<D>,
    caughtError: unknown,
  ): MaybePromise<MutationResponse> {
    return dbProvider.transaction(
      async (dbTx, transactionHooks) => {
        await this.#checkAndIncrementLastMutationID(
          transactionHooks,
          mutation.clientID,
          mutation.id,
        );

        if (caughtError === undefined) {
          await cb(dbTx, mutation.name, mutation.args[0]);
        } else {
          const appError = makeAppErrorResponse(mutation, caughtError);
          await transactionHooks.writeMutationResult(appError);
        }

        return {
          id: {
            clientID: mutation.clientID,
            id: mutation.id,
          },
          result: {},
        };
      },
      {
        upstreamSchema: this.#params.schema,
        clientGroupID: this.#req.clientGroupID,
        clientID: mutation.clientID,
        mutationID: mutation.id,
      },
    );
  }

  async #checkAndIncrementLastMutationID(
    transactionHooks: TransactionProviderHooks,
    clientID: string,
    receivedMutationID: number,
  ) {
    const {lastMutationID} = await transactionHooks.updateClientMutationID();

    if (receivedMutationID < lastMutationID) {
      throw new MutationAlreadyProcessedError(
        clientID,
        receivedMutationID,
        lastMutationID,
      );
    } else if (receivedMutationID > lastMutationID) {
      throw new OutOfOrderMutation(
        clientID,
        receivedMutationID,
        lastMutationID,
      );
    }
  }
}

export class OutOfOrderMutation extends Error {
  constructor(
    clientID: string,
    receivedMutationID: number,
    lastMutationID: number | bigint,
  ) {
    super(
      `Client ${clientID} sent mutation ID ${receivedMutationID} but expected ${lastMutationID}`,
    );
  }
}

function makeAppErrorResponse(m: Mutation, e: unknown): MutationResponse {
  return {
    id: {
      clientID: m.clientID,
      id: m.id,
    },
    result: {
      error: 'app',
      details:
        e instanceof Error ? e.message : 'exception was not of type `Error`',
    },
  };
}

export function getMutation(
  // oxlint-disable-next-line @typescript-eslint/no-explicit-any
  mutators: CustomMutatorDefs<any>,
  name: string,
  // oxlint-disable-next-line @typescript-eslint/no-explicit-any
): CustomMutatorImpl<any, any> {
  let path: string[];
  if (name.includes('|')) {
    path = name.split('|');
  } else {
    path = name.split('.');
  }

  // oxlint-disable-next-line @typescript-eslint/no-explicit-any
  let mutator: any;
  if (path.length === 1) {
    mutator = mutators[path[0]];
  } else {
    const nextMap = mutators[path[0]];
    assert(
      typeof nextMap === 'object' && nextMap !== undefined,
      `could not find mutator map for ${name}`,
    );
    mutator = nextMap[path[1]];
  }

  assert(typeof mutator === 'function', () => `could not find mutator ${name}`);
  return mutator;
}<|MERGE_RESOLUTION|>--- conflicted
+++ resolved
@@ -34,14 +34,10 @@
  */
 export interface Database<T> {
   transaction: <R>(
-<<<<<<< HEAD
     callback: (
       tx: T,
       transactionHooks: TransactionProviderHooks,
     ) => MaybePromise<R>,
-=======
-    callback: (tx: T, transactionHooks: TransactionProviderHooks) => Promise<R>,
->>>>>>> a4804239
     transactionInput?: TransactionProviderInput,
   ) => Promise<R>;
 }
