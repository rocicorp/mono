--- conflicted
+++ resolved
@@ -1,5 +1,6 @@
 import type {LogContext, LogLevel} from '@rocicorp/logger';
 import {assert} from '../../shared/src/asserts.ts';
+import {getErrorDetails, getErrorMessage} from '../../shared/src/error.ts';
 import type {ReadonlyJSONValue} from '../../shared/src/json.ts';
 import type {MaybePromise} from '../../shared/src/types.ts';
 import * as v from '../../shared/src/valita.ts';
@@ -25,7 +26,6 @@
 } from '../../zero-protocol/src/push.ts';
 import type {CustomMutatorDefs, CustomMutatorImpl} from './custom.ts';
 import {createLogContext} from './logging.ts';
-import {getErrorDetails, getErrorMessage} from '../../shared/src/error.ts';
 
 export interface TransactionProviderHooks {
   updateClientMutationID: () => Promise<{lastMutationID: number | bigint}>;
@@ -352,19 +352,8 @@
     dbProvider: D,
     mutation: CustomMutation,
     cb: TransactFnCallback<D>,
-<<<<<<< HEAD
-    caughtError: unknown,
+    appError: ApplicationError | undefined,
   ): MaybePromise<MutationResponse> {
-    return dbProvider.transaction(
-      async (dbTx, transactionHooks) => {
-        await this.#checkAndIncrementLastMutationID(
-          transactionHooks,
-          mutation.clientID,
-          mutation.id,
-        );
-=======
-    appError: ApplicationError | undefined,
-  ): Promise<MutationResponse> {
     let transactionPhase: DatabaseTransactionPhase = 'open';
 
     return dbProvider
@@ -378,7 +367,6 @@
             mutation.clientID,
             mutation.id,
           );
->>>>>>> adbe6058
 
           if (appError === undefined) {
             try {
