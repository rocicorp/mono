--- conflicted
+++ resolved
@@ -1,14 +1,7 @@
-<<<<<<< HEAD
-=======
 export * from '../../zero-protocol/src/application-error.ts';
->>>>>>> adbe6058
 export * from '../../zql/src/mutate/custom.ts';
 export * from './custom.ts';
 export * from './process-mutations.ts';
 export * from './push-processor.ts';
 export * from './queries/process-queries.ts';
-<<<<<<< HEAD
-=======
-export * from './query.ts';
->>>>>>> adbe6058
 export * from './zql-database.ts';