import type postgres from 'postgres';
<<<<<<< HEAD
import {describe, expect, test, vi} from 'vitest';
=======
import {assert, describe, expect, test, vi} from 'vitest';
>>>>>>> adbe6058
import * as v from '../../shared/src/valita.ts';
import {ErrorKind} from '../../zero-protocol/src/error-kind.ts';
import {ErrorOrigin} from '../../zero-protocol/src/error-origin.ts';
import {ErrorReason} from '../../zero-protocol/src/error-reason.ts';
import {type PushBody} from '../../zero-protocol/src/push.ts';
import type {Schema} from '../../zero-types/src/schema.ts';
import {PostgresJSConnection} from './adapters/postgresjs.ts';
import type {CustomMutatorDefs} from './custom.ts';
import {PushProcessor} from './push-processor.ts';
import {ZQLDatabase} from './zql-database.ts';
<<<<<<< HEAD
=======

>>>>>>> adbe6058
describe('PushProcessor', () => {
  const body = {
    pushVersion: 1,
    requestID: 'test_request_id',
    timestamp: 1234567890,
    schemaVersion: 1,
    clientGroupID: 'test_client_group',
    mutations: [],
  } satisfies PushBody;

  const mockSchema = {
    tables: {},
    relationships: {},
  } satisfies Schema;

  const mockPgClient = {} as postgres.Sql;

  // Mock mutators
  const mockMutators = {} as CustomMutatorDefs<unknown>;

  test('should accept Record<string, string> as params', async () => {
    const processor = new PushProcessor(
      new ZQLDatabase(new PostgresJSConnection(mockPgClient), mockSchema),
    );

    const params: Record<string, string> = {
      schema: 'test_schema',
      appID: 'test_client_group',
    };

    const spy = vi.spyOn(v, 'parse');
    await processor.process(mockMutators, params, body);

    expect(spy.mock.calls[1][0]).toMatchInlineSnapshot(`
      {
        "appID": "test_client_group",
        "schema": "test_schema",
      }
    `);
  });

  test('should accept URLSearchParams as params', async () => {
    const processor = new PushProcessor(
      new ZQLDatabase(new PostgresJSConnection(mockPgClient), mockSchema),
    );

    const urlParams = new URLSearchParams();
    urlParams.append('schema', 'test_schema');
    urlParams.append('appID', 'test_client_group');

    const spy = vi.spyOn(v, 'parse');
    await processor.process(mockMutators, urlParams, body);

    expect(spy.mock.calls[1][0]).toMatchInlineSnapshot(`
      {
        "appID": "test_client_group",
        "schema": "test_schema",
      }
    `);
  });

  test('should accept Request as a param', async () => {
    const processor = new PushProcessor(
      new ZQLDatabase(new PostgresJSConnection(mockPgClient), mockSchema),
    );

    const req = new Request(
      'https://example.com?schema=test_schema&appID=test_client_group',
      {
        method: 'POST',
        body: JSON.stringify(body),
      },
    );

    const spy = vi.spyOn(v, 'parse');
    await processor.process(mockMutators, req);

    expect(spy.mock.calls[1][0]).toMatchInlineSnapshot(`
      {
        "appID": "test_client_group",
        "schema": "test_schema",
      }
    `);
  });

  test('invalid params return parse error', async () => {
    const processor = new PushProcessor(
      new ZQLDatabase(new PostgresJSConnection(mockPgClient), mockSchema),
    );

    const invalidParams: Record<string, string> = {
      // Missing schema and appID
    };

    const result = await processor.process(mockMutators, invalidParams, body);

    assert('kind' in result, 'expected push failed response');

    expect(result).toMatchObject({
      kind: ErrorKind.PushFailed,
      origin: ErrorOrigin.Server,
      reason: ErrorReason.Parse,
      message: expect.stringContaining('Missing property schema'),
    });
  });
});<|MERGE_RESOLUTION|>--- conflicted
+++ resolved
@@ -1,9 +1,5 @@
 import type postgres from 'postgres';
-<<<<<<< HEAD
-import {describe, expect, test, vi} from 'vitest';
-=======
 import {assert, describe, expect, test, vi} from 'vitest';
->>>>>>> adbe6058
 import * as v from '../../shared/src/valita.ts';
 import {ErrorKind} from '../../zero-protocol/src/error-kind.ts';
 import {ErrorOrigin} from '../../zero-protocol/src/error-origin.ts';
@@ -14,10 +10,7 @@
 import type {CustomMutatorDefs} from './custom.ts';
 import {PushProcessor} from './push-processor.ts';
 import {ZQLDatabase} from './zql-database.ts';
-<<<<<<< HEAD
-=======
 
->>>>>>> adbe6058
 describe('PushProcessor', () => {
   const body = {
     pushVersion: 1,
