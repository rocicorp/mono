import type {LogLevel} from '@rocicorp/logger';
import {getErrorDetails, getErrorMessage} from '../../../shared/src/error.ts';
import type {ReadonlyJSONValue} from '../../../shared/src/json.ts';
import type {MaybePromise} from '../../../shared/src/types.ts';
import * as v from '../../../shared/src/valita.ts';
import {mapAST} from '../../../zero-protocol/src/ast.ts';
import {
  transformRequestMessageSchema,
  type TransformRequestMessage,
  type TransformResponseBody,
  type TransformResponseMessage,
} from '../../../zero-protocol/src/custom-queries.ts';
<<<<<<< HEAD
import {clientToServer} from '../../../zero-schema/src/name-mapper.ts';
import type {Schema} from '../../../zero-types/src/schema.ts';
import {queryWithContext} from '../../../zql/src/query/query-internals.ts';
import type {AnyQuery} from '../../../zql/src/query/query.ts';
=======
import {ErrorKind} from '../../../zero-protocol/src/error-kind.ts';
import {ErrorOrigin} from '../../../zero-protocol/src/error-origin.ts';
import {ErrorReason} from '../../../zero-protocol/src/error-reason.ts';
import type {Schema} from '../../../zero-schema/src/builder/schema-builder.ts';
import {clientToServer} from '../../../zero-schema/src/name-mapper.ts';
import {QueryParseError} from '../../../zql/src/query/error.ts';
import type {AnyQuery} from '../../../zql/src/query/query-impl.ts';
import {createLogContext} from '../logging.ts';
>>>>>>> adbe6058

/**
 * Invokes the callback `cb` for each query in the request or JSON body.
 * The callback should return a Query or Promise<Query> that is the transformed result.
 *
 * This function will call `cb` in parallel for each query found in the request.
 *
 * If you need to limit concurrency, you can use a library like `p-limit` to wrap the `cb` function.
 */
export async function handleGetQueriesRequest<S extends Schema, Context>(
  cb: (
    name: string,
    args: readonly ReadonlyJSONValue[],
  ) => MaybePromise<{query: AnyQuery} | AnyQuery>,
  schema: S,
  requestOrJsonBody: Request | ReadonlyJSONValue,
<<<<<<< HEAD
  context: Context,
=======
  logLevel?: LogLevel,
>>>>>>> adbe6058
): Promise<TransformResponseMessage> {
  const lc = createLogContext(logLevel ?? 'info').withContext('GetQueries');

  let parsed: TransformRequestMessage;
  let queryIDs: string[] = [];
  try {
    let body: ReadonlyJSONValue;
    if (requestOrJsonBody instanceof Request) {
      body = await requestOrJsonBody.json();
    } else {
      body = requestOrJsonBody;
    }

    parsed = v.parse(body, transformRequestMessageSchema);

    queryIDs = parsed[1].map(r => r.id);
  } catch (error) {
    lc.error?.('Failed to parse get queries request', error);

    const message = `Failed to parse get queries request: ${getErrorMessage(error)}`;
    const details = getErrorDetails(error);

    return [
      'transformFailed',
      {
        kind: ErrorKind.TransformFailed,
        origin: ErrorOrigin.Server,
        reason: ErrorReason.Parse,
        message,
        queryIDs,
        ...(details ? {details} : {}),
      },
    ];
  }

<<<<<<< HEAD
  const parsed = v.parse(body, transformRequestMessageSchema);
  const responses = await Promise.all(
    parsed[1].map(async req => {
      let query = await cb(req.name, req.args);
      // For backwards compatibility, we allow wrapping the query in an object.
      if ('query' in query) {
        query = query.query;
      }
      const q = queryWithContext(query, context);
      return {
        id: req.id,
        name: req.name,
        ast: mapAST(q.ast, nameMapper),
      };
    }),
  );
=======
  try {
    const nameMapper = clientToServer(schema.tables);

    const responses: TransformResponseBody = await Promise.all(
      parsed[1].map(async req => {
        let finalQuery: AnyQuery;
        try {
          const result = await cb(req.name, req.args);

          finalQuery = result.query;
        } catch (error) {
          const message = getErrorMessage(error);
          const details = getErrorDetails(error);

          return {
            error: error instanceof QueryParseError ? 'parse' : 'app',
            id: req.id,
            name: req.name,
            message,
            ...(details ? {details} : {}),
          };
        }

        try {
          const ast = mapAST(finalQuery.ast, nameMapper);
>>>>>>> adbe6058

          return {
            id: req.id,
            name: req.name,
            ast,
          };
        } catch (error) {
          lc.error?.('Failed to map AST', error);
          throw error;
        }
      }),
    );

    return ['transformed', responses];
  } catch (e) {
    const message = getErrorMessage(e);
    const details = getErrorDetails(e);

    return [
      'transformFailed',
      {
        kind: ErrorKind.TransformFailed,
        origin: ErrorOrigin.Server,
        reason: ErrorReason.Internal,
        message,
        queryIDs,
        ...(details ? {details} : {}),
      },
    ];
  }
}<|MERGE_RESOLUTION|>--- conflicted
+++ resolved
@@ -10,21 +10,15 @@
   type TransformResponseBody,
   type TransformResponseMessage,
 } from '../../../zero-protocol/src/custom-queries.ts';
-<<<<<<< HEAD
-import {clientToServer} from '../../../zero-schema/src/name-mapper.ts';
-import type {Schema} from '../../../zero-types/src/schema.ts';
-import {queryWithContext} from '../../../zql/src/query/query-internals.ts';
-import type {AnyQuery} from '../../../zql/src/query/query.ts';
-=======
 import {ErrorKind} from '../../../zero-protocol/src/error-kind.ts';
 import {ErrorOrigin} from '../../../zero-protocol/src/error-origin.ts';
 import {ErrorReason} from '../../../zero-protocol/src/error-reason.ts';
-import type {Schema} from '../../../zero-schema/src/builder/schema-builder.ts';
 import {clientToServer} from '../../../zero-schema/src/name-mapper.ts';
+import type {Schema} from '../../../zero-types/src/schema.ts';
 import {QueryParseError} from '../../../zql/src/query/error.ts';
-import type {AnyQuery} from '../../../zql/src/query/query-impl.ts';
+import {queryWithContext} from '../../../zql/src/query/query-internals.ts';
+import type {AnyQuery} from '../../../zql/src/query/query.ts';
 import {createLogContext} from '../logging.ts';
->>>>>>> adbe6058
 
 /**
  * Invokes the callback `cb` for each query in the request or JSON body.
@@ -41,11 +35,8 @@
   ) => MaybePromise<{query: AnyQuery} | AnyQuery>,
   schema: S,
   requestOrJsonBody: Request | ReadonlyJSONValue,
-<<<<<<< HEAD
   context: Context,
-=======
   logLevel?: LogLevel,
->>>>>>> adbe6058
 ): Promise<TransformResponseMessage> {
   const lc = createLogContext(logLevel ?? 'info').withContext('GetQueries');
 
@@ -81,24 +72,6 @@
     ];
   }
 
-<<<<<<< HEAD
-  const parsed = v.parse(body, transformRequestMessageSchema);
-  const responses = await Promise.all(
-    parsed[1].map(async req => {
-      let query = await cb(req.name, req.args);
-      // For backwards compatibility, we allow wrapping the query in an object.
-      if ('query' in query) {
-        query = query.query;
-      }
-      const q = queryWithContext(query, context);
-      return {
-        id: req.id,
-        name: req.name,
-        ast: mapAST(q.ast, nameMapper),
-      };
-    }),
-  );
-=======
   try {
     const nameMapper = clientToServer(schema.tables);
 
@@ -107,8 +80,7 @@
         let finalQuery: AnyQuery;
         try {
           const result = await cb(req.name, req.args);
-
-          finalQuery = result.query;
+          finalQuery = 'query' in result ? result.query : result;
         } catch (error) {
           const message = getErrorMessage(error);
           const details = getErrorDetails(error);
@@ -123,8 +95,8 @@
         }
 
         try {
-          const ast = mapAST(finalQuery.ast, nameMapper);
->>>>>>> adbe6058
+          const q = queryWithContext(finalQuery, context);
+          const ast = mapAST(q.ast, nameMapper);
 
           return {
             id: req.id,
