--- conflicted
+++ resolved
@@ -30,17 +30,11 @@
     labels: {
       source: ['id'],
       junction: {
-<<<<<<< HEAD
-        schema: () => issueLabelSchema,
-        sourceField: ['issueID'],
-        destField: ['labelID'],
-=======
-        source: 'issueID',
+        source: ['issueID'],
         dest: {
-          field: 'labelID',
+          field: ['labelID'],
           schema: () => issueLabelSchema,
         },
->>>>>>> 52a7107d
       },
       dest: {
         field: ['id'],
