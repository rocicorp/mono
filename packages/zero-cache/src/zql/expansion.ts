--- conflicted
+++ resolved
@@ -1,17 +1,11 @@
-<<<<<<< HEAD
 import type {
   AST,
   Condition,
   Ordering,
   Selector,
 } from '@rocicorp/zql/src/zql/ast/ast.js';
-import {splitLastComponent} from '../services/view-syncer/queries.js';
-import type {AggLift, ServerAST} from './server-ast.js';
-=======
-import type {AST, Condition, Selector} from '@rocicorp/zql/src/zql/ast/ast.js';
 import {assert} from 'shared/src/asserts.js';
 import type {ServerAST, SubQuery} from './server-ast.js';
->>>>>>> 8e0d9719
 
 /**
  * Maps a table to the set of columns that must always be selected. For example,
@@ -398,20 +392,11 @@
       : [from, newCol];
   };
 
-<<<<<<< HEAD
   const renameSelectorsInOrderingElement = ([
     selector,
     dir,
   ]: Ordering[number]): Ordering[number] => [renameSelector(selector), dir];
 
-  const renameAggLift = (alias: string): string =>
-    `${ast.schema ?? 'public'}/${alias}`;
-
-  // TODO: if we're grouped-by then the bubble up should
-  // be done through `aggLift` instead of `select`.
-
-=======
->>>>>>> 8e0d9719
   // Return a modified AST with all selectors realiased (SELECT, ON, GROUP BY, ORDER BY),
   // and bubble up all selected aliases to the `exports` Map.
   const exported = new Set<string>();
