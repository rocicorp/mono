import type {JSONValue} from 'postgres';
import {describe, expect, test} from 'vitest';
import {getNormalized} from './normalize.js';
import type {ServerAST} from './server-ast.js';

describe('zql/normalize-query-hash', () => {
  type Case = {
    name: string;
    asts: ServerAST[];
    query: string;
    values?: JSONValue[];
  };

  const cases: Case[] = [
    {
      name: 'simplest statement',
      asts: [
        {
          table: 'issues',
          select: [[['issues', 'id'], 'id']],
          orderBy: [[['issues', 'id'], 'asc']],
        },
      ],
      query: 'SELECT issues.id AS id FROM issues ORDER BY issues.id asc',
    },
    {
      name: 'subquery',
      asts: [
        {
          table: 'issues',
          subQuery: {
            ast: {
              table: 'issues',
              select: [
                [['issues', 'id'], 'id'],
                [['issues', 'created'], 'created'],
              ],
              limit: 10,
            },
            alias: 'issues_alias',
          },
          select: [[['issues_alias', 'id'], 'id']],
          orderBy: [[['issues_alias', 'id']], 'asc'],
        },
      ],
      query:
        'SELECT issues_alias.id AS id FROM ' +
        // Note: subquery is also normalized (e.g. fields are sorted)
        '(SELECT issues.created AS created, issues.id AS id FROM issues LIMIT 10) AS issues_alias ' +
        'ORDER BY issues_alias.id asc',
    },
    {
      name: 'statement with schema',
      asts: [
        {
          schema: 'zero',
          table: 'clients',
          select: [
            [['clients', 'col.with.dots'], 'clientID'],
            [['zero.clients', 'lastMutationID'], 'lastMutationID'],
          ],
<<<<<<< HEAD
          orderBy: [[['clients', 'clientID'], 'asc']],
=======
          orderBy: [[['clients', 'col.with.dots']], 'asc'],
>>>>>>> 8e0d9719
        },
      ],
      query:
        'SELECT clients."col.with.dots" AS "clientID", ' +
        'zero.clients."lastMutationID" AS "lastMutationID" ' +
        'FROM zero.clients ORDER BY clients."col.with.dots" asc',
    },
    {
      name: 'table alias',
      asts: [
        {
          table: 'issues',
          alias: 'Ishooz',
          select: [[['issues', 'id'], 'id']],
          orderBy: [[['issues', 'id'], 'asc']],
        },
      ],
      query:
        'SELECT issues.id AS id FROM issues AS "Ishooz" ORDER BY issues.id asc',
    },
    {
      name: 'column selection',
      asts: [
        {
          table: 'issues',
          select: [
            [['issues', 'id'], 'id'],
            [['issues', 'name'], 'name'],
          ],
          orderBy: [[['issues', 'id'], 'asc']],
        },
        {
          table: 'issues',
          select: [
            [['issues', 'name'], 'name'],
            [['issues', 'id'], 'id'],
          ],
          orderBy: [[['issues', 'id'], 'asc']],
        },
      ],
      query:
        'SELECT issues.id AS id, issues.name AS name FROM issues ORDER BY issues.id asc',
    },
    {
      name: 'aggregation, aliases ignored',
      asts: [
        {
          table: 'issues',
          aggregate: [{aggregate: 'count', alias: 'num'}],
          orderBy: [[['issues', 'id'], 'asc']],
        },
      ],
      query: 'SELECT count(*) AS "count(*)" FROM issues ORDER BY issues.id asc',
    },
    {
      name: 'multiple aggregates',
      asts: [
        {
          table: 'issues',
          aggregate: [
            {aggregate: 'count', alias: 'num'},
            {aggregate: 'max', field: ['issues', 'priority'], alias: 'maxPri'},
          ],
          orderBy: [[['issues', 'id'], 'asc']],
        },
        {
          table: 'issues',
          aggregate: [
            {aggregate: 'max', field: ['issues', 'priority'], alias: 'maxPri'},
            {aggregate: 'count', alias: 'num'},
          ],
          orderBy: [[['issues', 'id'], 'asc']],
        },
      ],
      query:
        'SELECT count(*) AS "count(*)", max(issues.priority) AS "max(issues.priority)" ' +
        'FROM issues ORDER BY issues.id asc',
    },
    {
      name: 'group by',
      asts: [
        {
          table: 'issues',
          select: [
            [['issues', 'id'], 'i'],
            [['issues', 'name'], 'n'],
          ],
          groupBy: [
            ['issues', 'id'],
            ['issues', 'name'],
          ],
          orderBy: [[['issues', 'id'], 'asc']],
        },
        {
          table: 'issues',
          select: [
            [['issues', 'id'], 'i'],
            [['issues', 'name'], 'n'],
          ],
          groupBy: [
            ['issues', 'name'],
            ['issues', 'id'],
          ],
          orderBy: [[['issues', 'id'], 'asc']],
        },
      ],
      query:
        'SELECT issues.id AS i, issues.name AS n FROM issues GROUP BY issues.id, issues.name ORDER BY issues.id asc',
    },
    {
      name: 'group by, order by',
      asts: [
        {
          table: 'issues',
          select: [
            [['issues', 'id'], 'i'],
            [['issues', 'name'], 'n'],
          ],
          groupBy: [
            ['issues', 'id'],
            ['issues', 'name'],
          ],
          orderBy: [
            [['issues', 'id'], 'desc'],
            [['issues', 'name'], 'desc'],
          ],
        },
      ],
      query:
        'SELECT issues.id AS i, issues.name AS n FROM issues GROUP BY issues.id, issues.name ORDER BY issues.id desc, issues.name desc',
    },
    {
      name: 'group by, order by, limit',
      asts: [
        {
          table: 'issues',
          select: [
            [['issues', 'id'], 'i'],
            [['issues', 'name'], 'n'],
          ],
          groupBy: [
            ['issues', 'name'],
            ['issues', 'id'],
          ],
          // ORDER BY expression order must be preserved.
          orderBy: [
            [['issues', 'dueDate'], 'desc'],
            [['issues', 'priority'], 'desc'],
          ],
          limit: 10,
        },
      ],
      query:
        'SELECT issues.id AS i, issues.name AS n FROM issues ' +
        'GROUP BY issues.id, issues.name ORDER BY issues."dueDate" desc, issues.priority desc LIMIT 10',
    },
    {
      name: 'group by, order by (ordering preserved), limit',
      asts: [
        {
          table: 'issues',
          select: [
            [['issues', 'id'], 'i'],
            [['issues', 'name'], 'n'],
          ],
          groupBy: [
            ['issues', 'name'],
            ['issues', 'id'],
          ],
          // ORDER BY expression order must be preserved.
          orderBy: [
            [['issues', 'priority'], 'desc'],
            [['issues', 'dueDate'], 'desc'],
          ],
          limit: 10,
        },
      ],
      query:
        'SELECT issues.id AS i, issues.name AS n FROM issues ' +
        'GROUP BY issues.id, issues.name ORDER BY issues.priority desc, issues."dueDate" desc LIMIT 10',
    },
    {
      name: 'quoted identifiers',
      asts: [
        {
          table: 'camelCaseTable',
          select: [
            [['camelCaseTable', 'userID'], 'u'],
            [['camelCaseTable', 'name'], 'n'],
          ],
          orderBy: [[['camelCaseTable', 'id'], 'asc']],
        },
      ],
      query:
        'SELECT "camelCaseTable".name AS n, "camelCaseTable"."userID" AS u FROM "camelCaseTable" ORDER BY "camelCaseTable".id asc',
    },
    {
      name: 'quoted selector and alias',
      asts: [
        {
          table: 'camelCaseTable',
          select: [[['camelCaseTable', 'userID'], 'id']],
          orderBy: [[['camelCaseTable', 'userID'], 'asc']],
        },
      ],
      query:
        'SELECT "camelCaseTable"."userID" AS id FROM "camelCaseTable" ORDER BY "camelCaseTable"."userID" asc',
    },
    {
      name: 'join table',
      asts: [
        {
          table: 'issues',
          select: [[['issues', 'id'], 'id']],
          joins: [
            {
              type: 'inner',
              other: {table: 'users'},
              as: 'owner',
              on: [
                ['issues', 'ownerID'],
                ['users', 'id'],
              ],
            },
          ],
          orderBy: [[['owner', 'id'], 'asc']],
        },
      ],
      query:
        'SELECT issues.id AS id FROM issues INNER JOIN users AS owner' +
        ' ON issues."ownerID" = users.id ORDER BY owner.id asc',
    },
    {
      name: 'join subquery',
      asts: [
        {
          table: 'issues',
          select: [[['issues', 'id'], 'id']],
          joins: [
            {
              type: 'inner',
              other: {
                select: [
                  [['users', 'id'], 'i'],
                  [['users', 'name'], 'n'],
                ],
                table: 'users',
              },
              as: 'owner',
              on: [
                ['issues', 'ownerID'],
                ['users', 'id'],
              ],
            },
          ],
          orderBy: [[['issues', 'id'], 'asc']],
        },
        {
          table: 'issues',
          select: [[['issues', 'id'], 'id']],
          joins: [
            {
              type: 'inner',
              other: {
                select: [
                  [['users', 'name'], 'n'],
                  [['users', 'id'], 'i'],
                ],
                table: 'users',
              },
              as: 'owner',
              on: [
                ['issues', 'ownerID'],
                ['users', 'id'],
              ],
            },
          ],
          orderBy: [[['issues', 'id'], 'asc']],
        },
      ],
      query:
        'SELECT issues.id AS id FROM issues INNER JOIN (SELECT users.id AS i, users.name AS n FROM users)' +
        ' AS owner ON issues."ownerID" = users.id ORDER BY issues.id asc',
    },
    {
      name: 'simple condition',
      asts: [
        {
          table: 'issues',
          select: [
            [['issues', 'id'], 'i'],
            [['issues', 'name'], 'n'],
          ],
          where: {
            type: 'simple',
            field: ['issues', 'id'],
            op: '=',
            value: {type: 'value', value: 12345},
          },
          orderBy: [[['issues', 'id'], 'asc']],
        },
      ],
      query:
        'SELECT issues.id AS i, issues.name AS n FROM issues WHERE issues.id = $1 ORDER BY issues.id asc',
      values: [12345],
    },
    {
      name: 'condition with selector',
      asts: [
        {
          table: 'issues',
          select: [
            [['issues', 'id'], 'i'],
            [['issues', 'name'], 'n'],
          ],
          where: {
            type: 'simple',
            field: ['issues', 'id'],
            op: '=',
            value: {type: 'value', value: 1234},
          },
          orderBy: [[['issues', 'id'], 'asc']],
        },
      ],
      query:
        'SELECT issues.id AS i, issues.name AS n FROM issues WHERE issues.id = $1 ORDER BY issues.id asc',
      values: [1234],
    },
    {
      name: 'condition with array',
      asts: [
        {
          table: 'issues',
          select: [
            [['issues', 'id'], 'i'],
            [['issues', 'name'], 'n'],
          ],
          where: {
            type: 'simple',
            field: ['issues', 'id'],
            op: 'IN',
            value: {type: 'value', value: ['1234', '2345', '4567']},
          },
          orderBy: [[['issues', 'id'], 'asc']],
        },
      ],
      query:
        'SELECT issues.id AS i, issues.name AS n FROM issues WHERE issues.id IN ($1, $2, $3) ORDER BY issues.id asc',
      values: ['1234', '2345', '4567'],
    },
    {
      name: 'simple condition (value types affect hash)',
      asts: [
        {
          table: 'issues',
          select: [
            [['issues', 'id'], 'i'],
            [['issues', 'name'], 'n'],
          ],
          where: {
            type: 'simple',
            field: ['issues', 'id'],
            op: '=',
            value: {type: 'value', value: '1234'},
          },
          orderBy: [[['issues', 'id'], 'asc']],
        },
      ],
      query:
        'SELECT issues.id AS i, issues.name AS n FROM issues WHERE issues.id = $1 ORDER BY issues.id asc',
      values: ['1234'],
    },
    {
      name: 'multiple conditions',
      asts: [
        {
          table: 'issues',
          select: [
            [['issues', 'id'], 'i'],
            [['issues', 'name'], 'n'],
          ],
          where: {
            type: 'conjunction',
            op: 'AND',
            conditions: [
              {
                type: 'simple',
                field: ['issues', 'id'],
                op: '=',
                value: {type: 'value', value: 1234},
              },
              {
                type: 'simple',
                field: ['issues', 'name'],
                op: '=',
                value: {type: 'value', value: 'foobar'},
              },
              {
                type: 'simple',
                field: ['issues', 'priority'],
                op: '<',
                value: {type: 'value', value: 5},
              },
              {
                type: 'simple',
                field: ['issues', 'priority'],
                op: '>',
                value: {type: 'value', value: 2},
              },
            ],
          },
          orderBy: [[['issues', 'id'], 'asc']],
        },
        {
          table: 'issues',
          select: [
            [['issues', 'id'], 'i'],
            [['issues', 'name'], 'n'],
          ],
          where: {
            type: 'conjunction',
            op: 'AND',
            conditions: [
              {
                type: 'simple',
                field: ['issues', 'priority'],
                op: '>',
                value: {type: 'value', value: 2},
              },
              {
                type: 'simple',
                field: ['issues', 'id'],
                op: '=',
                value: {type: 'value', value: 1234},
              },
              {
                type: 'simple',
                field: ['issues', 'name'],
                op: '=',
                value: {type: 'value', value: 'foobar'},
              },
              {
                type: 'simple',
                field: ['issues', 'priority'],
                op: '<',
                value: {type: 'value', value: 5},
              },
            ],
          },
          orderBy: [[['issues', 'id'], 'asc']],
        },
      ],
      query:
        'SELECT issues.id AS i, issues.name AS n FROM issues ' +
        'WHERE (issues.id = $1 AND issues.name = $2 AND issues.priority < $3 AND issues.priority > $4) ' +
        'ORDER BY issues.id asc',
      values: [1234, 'foobar', 5, 2],
    },
    {
      name: 'empty conjunctions removed',
      asts: [
        {
          table: 'issues',
          select: [
            [['issues', 'id'], 'i'],
            [['issues', 'priority'], 'p'],
          ],
          where: {
            type: 'conjunction',
            op: 'AND',
            conditions: [],
          },
          orderBy: [[['issues', 'id'], 'asc']],
        },
        {
          table: 'issues',
          select: [
            [['issues', 'id'], 'i'],
            [['issues', 'priority'], 'p'],
          ],
          where: {
            type: 'conjunction',
            op: 'OR',
            conditions: [],
          },
          orderBy: [[['issues', 'id'], 'asc']],
        },
      ],
      query:
        'SELECT issues.id AS i, issues.priority AS p FROM issues ORDER BY issues.id asc',
    },
    {
      name: 'multiple conditions with same fields and operator',
      asts: [
        {
          table: 'issues',
          select: [
            [['issues', 'id'], 'i'],
            [['issues', 'name'], 'n'],
          ],
          where: {
            type: 'conjunction',
            op: 'AND',
            conditions: [
              {
                type: 'simple',
                field: ['issues', 'priority'],
                op: '<',
                value: {type: 'value', value: 5},
              },
              {
                type: 'simple',
                field: ['issues', 'priority'],
                op: '<',
                value: {type: 'value', value: 3},
              },
            ],
          },
          orderBy: [[['issues', 'id'], 'asc']],
        },
        {
          table: 'issues',
          select: [
            [['issues', 'id'], 'i'],
            [['issues', 'name'], 'n'],
          ],
          where: {
            type: 'conjunction',
            op: 'AND',
            conditions: [
              {
                type: 'simple',
                field: ['issues', 'priority'],
                op: '<',
                value: {type: 'value', value: 3},
              },
              {
                type: 'simple',
                field: ['issues', 'priority'],
                op: '<',
                value: {type: 'value', value: 5},
              },
            ],
          },
          orderBy: [[['issues', 'id'], 'asc']],
        },
      ],
      query:
        'SELECT issues.id AS i, issues.name AS n FROM issues ' +
        'WHERE (issues.priority < $1 AND issues.priority < $2) ' +
        'ORDER BY issues.id asc',
      values: [3, 5],
    },
    {
      name: 'nested conditions',
      asts: [
        {
          table: 'issues',
          select: [
            [['issues', 'id'], 'i'],
            [['issues', 'name'], 'n'],
          ],
          where: {
            type: 'conjunction',
            op: 'AND',
            conditions: [
              {
                type: 'simple',
                field: ['issues', 'id'],
                op: '=',
                value: {type: 'value', value: 1234},
              },
              {
                type: 'conjunction',
                op: 'OR',
                conditions: [
                  {
                    type: 'simple',
                    field: ['issues', 'name'],
                    op: '=',
                    value: {type: 'value', value: 'foobar'},
                  },
                  {
                    type: 'simple',
                    field: ['issues', 'priority'],
                    op: '>',
                    value: {type: 'value', value: 2},
                  },
                ],
              },
            ],
          },
          orderBy: [[['issues', 'id'], 'asc']],
        },
        {
          table: 'issues',
          select: [
            [['issues', 'id'], 'i'],
            [['issues', 'name'], 'n'],
          ],
          where: {
            type: 'conjunction',
            op: 'AND',
            conditions: [
              {
                type: 'conjunction',
                op: 'OR',
                conditions: [
                  {
                    type: 'simple',
                    field: ['issues', 'name'],
                    op: '=',
                    value: {type: 'value', value: 'foobar'},
                  },
                  {
                    type: 'simple',
                    field: ['issues', 'priority'],
                    op: '>',
                    value: {type: 'value', value: 2},
                  },
                ],
              },
              {
                type: 'simple',
                field: ['issues', 'id'],
                op: '=',
                value: {type: 'value', value: 1234},
              },
            ],
          },
          orderBy: [[['issues', 'id'], 'asc']],
        },
      ],
      query:
        'SELECT issues.id AS i, issues.name AS n FROM issues ' +
        'WHERE (issues.id = $1 AND (issues.name = $2 OR issues.priority > $3)) ' +
        'ORDER BY issues.id asc',
      values: [1234, 'foobar', 2],
    },
    {
      name: 'equivalent nested conditions',
      asts: [
        {
          table: 'issues',
          select: [
            [['issues', 'id'], 'i'],
            [['issues', 'name'], 'n'],
          ],
          where: {
            type: 'conjunction',
            op: 'AND',
            conditions: [
              {
                type: 'conjunction',
                op: 'OR',
                conditions: [
                  {
                    type: 'simple',
                    field: ['issues', 'name'],
                    op: '=',
                    value: {type: 'value', value: 'foobar'},
                  },
                  {
                    type: 'simple',
                    field: ['issues', 'priority'],
                    op: '>',
                    value: {type: 'value', value: 2},
                  },
                ],
              },
              {
                type: 'conjunction',
                op: 'OR',
                conditions: [
                  {
                    type: 'simple',
                    field: ['issues', 'name'],
                    op: '=',
                    value: {type: 'value', value: 'foobar'},
                  },
                  {
                    type: 'simple',
                    field: ['issues', 'priority'],
                    op: '>',
                    value: {type: 'value', value: 2},
                  },
                ],
              },
            ],
          },
          orderBy: [[['issues', 'id'], 'asc']],
        },
      ],
      query:
        'SELECT issues.id AS i, issues.name AS n FROM issues ' +
        'WHERE ((issues.name = $1 OR issues.priority > $2) AND (issues.name = $3 OR issues.priority > $4)) ' +
        'ORDER BY issues.id asc',
      values: ['foobar', 2, 'foobar', 2],
    },
    {
      name: 'conjunction comparison',
      asts: [
        {
          table: 'issues',
          select: [
            [['issues', 'id'], 'i'],
            [['issues', 'name'], 'n'],
          ],
          where: {
            type: 'conjunction',
            op: 'AND',
            conditions: [
              {
                type: 'conjunction',
                op: 'OR',
                conditions: [
                  {
                    type: 'simple',
                    field: ['issues', 'name'],
                    op: '=',
                    value: {type: 'value', value: 'foobar'},
                  },
                  {
                    type: 'simple',
                    field: ['issues', 'id'],
                    op: '=',
                    value: {type: 'value', value: 1234},
                  },
                ],
              },
              {
                type: 'conjunction',
                op: 'OR',
                conditions: [
                  {
                    type: 'simple',
                    field: ['issues', 'id'],
                    op: '=',
                    value: {type: 'value', value: 1234},
                  },
                  {
                    type: 'simple',
                    field: ['issues', 'priority'],
                    op: '>',
                    value: {type: 'value', value: 2},
                  },
                ],
              },
            ],
          },
          orderBy: [[['issues', 'id'], 'asc']],
        },
        {
          table: 'issues',
          select: [
            [['issues', 'id'], 'i'],
            [['issues', 'name'], 'n'],
          ],
          where: {
            type: 'conjunction',
            op: 'AND',
            conditions: [
              {
                type: 'conjunction',
                op: 'OR',
                conditions: [
                  {
                    type: 'simple',
                    field: ['issues', 'priority'],
                    op: '>',
                    value: {type: 'value', value: 2},
                  },
                  {
                    type: 'simple',
                    field: ['issues', 'id'],
                    op: '=',
                    value: {type: 'value', value: 1234},
                  },
                ],
              },
              {
                type: 'conjunction',
                op: 'OR',
                conditions: [
                  {
                    type: 'simple',
                    field: ['issues', 'name'],
                    op: '=',
                    value: {type: 'value', value: 'foobar'},
                  },
                  {
                    type: 'simple',
                    field: ['issues', 'id'],
                    op: '=',
                    value: {type: 'value', value: 1234},
                  },
                ],
              },
            ],
          },
          orderBy: [[['issues', 'id'], 'asc']],
        },
      ],
      query:
        'SELECT issues.id AS i, issues.name AS n FROM issues ' +
        'WHERE ((issues.id = $1 OR issues.name = $2) AND (issues.id = $3 OR issues.priority > $4)) ' +
        'ORDER BY issues.id asc',
      values: [1234, 'foobar', 1234, 2],
    },
    {
      name: 'conjunction fallback sorting to length',
      asts: [
        {
          table: 'issues',
          select: [
            [['issues', 'id'], 'i'],
            [['issues', 'name'], 'n'],
          ],
          where: {
            type: 'conjunction',
            op: 'AND',
            conditions: [
              {
                type: 'conjunction',
                op: 'OR',
                conditions: [
                  {
                    type: 'simple',
                    field: ['issues', 'id'],
                    op: '=',
                    value: {type: 'value', value: 1234},
                  },
                  {
                    type: 'simple',
                    field: ['issues', 'name'],
                    op: '=',
                    value: {type: 'value', value: 'foobar'},
                  },
                  {
                    type: 'simple',
                    field: ['issues', 'priority'],
                    op: '>',
                    value: {type: 'value', value: 2},
                  },
                ],
              },
              {
                type: 'conjunction',
                op: 'OR',
                conditions: [
                  {
                    type: 'simple',
                    field: ['issues', 'id'],
                    op: '=',
                    value: {type: 'value', value: 1234},
                  },
                  {
                    type: 'simple',
                    field: ['issues', 'name'],
                    op: '=',
                    value: {type: 'value', value: 'foobar'},
                  },
                ],
              },
            ],
          },
          orderBy: [[['issues', 'id'], 'asc']],
        },
        {
          table: 'issues',
          select: [
            [['issues', 'id'], 'i'],
            [['issues', 'name'], 'n'],
          ],
          where: {
            type: 'conjunction',
            op: 'AND',
            conditions: [
              {
                type: 'conjunction',
                op: 'OR',
                conditions: [
                  {
                    type: 'simple',
                    field: ['issues', 'id'],
                    op: '=',
                    value: {type: 'value', value: 1234},
                  },
                  {
                    type: 'simple',
                    field: ['issues', 'name'],
                    op: '=',
                    value: {type: 'value', value: 'foobar'},
                  },
                ],
              },
              {
                type: 'conjunction',
                op: 'OR',
                conditions: [
                  {
                    type: 'simple',
                    field: ['issues', 'id'],
                    op: '=',
                    value: {type: 'value', value: 1234},
                  },
                  {
                    type: 'simple',
                    field: ['issues', 'name'],
                    op: '=',
                    value: {type: 'value', value: 'foobar'},
                  },
                  {
                    type: 'simple',
                    field: ['issues', 'priority'],
                    op: '>',
                    value: {type: 'value', value: 2},
                  },
                ],
              },
            ],
          },
          orderBy: [[['issues', 'id'], 'asc']],
        },
      ],
      query:
        'SELECT issues.id AS i, issues.name AS n FROM issues ' +
        'WHERE ((issues.id = $1 OR issues.name = $2) AND (issues.id = $3 OR issues.name = $4 OR issues.priority > $5)) ' +
        'ORDER BY issues.id asc',
      values: [1234, 'foobar', 1234, 'foobar', 2],
    },
    {
      name: 'condition flattening',
      asts: [
        {
          table: 'issues',
          select: [
            [['issues', 'id'], 'i'],
            [['issues', 'name'], 'n'],
          ],
          where: {
            type: 'conjunction',
            op: 'AND',
            conditions: [
              {
                type: 'conjunction',
                op: 'AND',
                conditions: [
                  {
                    type: 'simple',
                    field: ['issues', 'name'],
                    op: '=',
                    value: {type: 'value', value: 'foobar'},
                  },
                  {
                    type: 'simple',
                    field: ['issues', 'priority'],
                    op: '>',
                    value: {type: 'value', value: 2},
                  },
                  {
                    type: 'conjunction',
                    op: 'OR',
                    conditions: [
                      {
                        type: 'simple',
                        field: ['issues', 'a'],
                        op: '=',
                        value: {type: 'value', value: 'bc'},
                      },
                      {
                        type: 'conjunction',
                        op: 'OR',
                        conditions: [
                          {
                            type: 'simple',
                            field: ['issues', 'doo'],
                            op: '>',
                            value: {type: 'value', value: '23'},
                          },
                          {
                            type: 'simple',
                            field: ['issues', 'dah'],
                            op: '<',
                            value: {type: 'value', value: '56'},
                          },
                        ],
                      },
                    ],
                  },
                ],
              },
              {
                type: 'simple',
                field: ['issues', 'id'],
                op: '=',
                value: {type: 'value', value: 1234},
              },
              {
                type: 'conjunction',
                op: 'AND',
                conditions: [
                  {
                    type: 'simple',
                    field: ['issues', 'foo'],
                    op: '=',
                    value: {type: 'value', value: 'bar'},
                  },
                  {
                    type: 'simple',
                    field: ['issues', 'bar'],
                    op: '>',
                    value: {type: 'value', value: 23},
                  },
                  {
                    type: 'conjunction',
                    op: 'OR',
                    conditions: [
                      {
                        type: 'conjunction',
                        op: 'AND',
                        conditions: [
                          {
                            type: 'simple',
                            field: ['issues', 'zzz'],
                            op: '!=',
                            value: {type: 'value', value: 48},
                          },
                          {
                            type: 'simple',
                            field: ['issues', 'xyz'],
                            op: '!=',
                            value: {type: 'value', value: 488},
                          },
                        ],
                      },
                      {
                        type: 'simple',
                        field: ['issues', 'ac'],
                        op: '>',
                        value: {type: 'value', value: 'dc'},
                      },
                    ],
                  },
                ],
              },
            ],
          },
          orderBy: [[['issues', 'id'], 'asc']],
        },
        {
          // AST with different but equivalent nesting of AND's and OR's
          table: 'issues',
          select: [
            [['issues', 'id'], 'i'],
            [['issues', 'name'], 'n'],
          ],
          where: {
            type: 'conjunction',
            op: 'AND',
            conditions: [
              {
                type: 'conjunction',
                op: 'AND',
                conditions: [
                  {
                    type: 'simple',
                    field: ['issues', 'name'],
                    op: '=',
                    value: {type: 'value', value: 'foobar'},
                  },
                  {
                    type: 'conjunction',
                    op: 'OR',
                    conditions: [
                      {
                        type: 'simple',
                        field: ['issues', 'dah'],
                        op: '<',
                        value: {type: 'value', value: '56'},
                      },
                      {
                        type: 'conjunction',
                        op: 'OR',
                        conditions: [
                          {
                            type: 'simple',
                            field: ['issues', 'doo'],
                            op: '>',
                            value: {type: 'value', value: '23'},
                          },
                          {
                            type: 'simple',
                            field: ['issues', 'a'],
                            op: '=',
                            value: {type: 'value', value: 'bc'},
                          },
                        ],
                      },
                      {
                        // Empty Conjunctions should be removed.
                        type: 'conjunction',
                        op: 'AND',
                        conditions: [],
                      },
                    ],
                  },
                  {
                    // Single-condition conjunctions should also be flattened.
                    type: 'conjunction',
                    op: 'OR',
                    conditions: [
                      {
                        type: 'conjunction',
                        op: 'AND',
                        conditions: [
                          {
                            type: 'simple',
                            field: ['issues', 'id'],
                            op: '=',
                            value: {type: 'value', value: 1234},
                          },
                        ],
                      },
                    ],
                  },
                  {
                    type: 'simple',
                    field: ['issues', 'bar'],
                    op: '>',
                    value: {type: 'value', value: 23},
                  },
                ],
              },
              {
                type: 'simple',
                field: ['issues', 'priority'],
                op: '>',
                value: {type: 'value', value: 2},
              },
              {
                type: 'conjunction',
                op: 'AND',
                conditions: [
                  {
                    type: 'simple',
                    field: ['issues', 'foo'],
                    op: '=',
                    value: {type: 'value', value: 'bar'},
                  },
                  {
                    type: 'conjunction',
                    op: 'OR',
                    conditions: [
                      {
                        type: 'simple',
                        field: ['issues', 'ac'],
                        op: '>',
                        value: {type: 'value', value: 'dc'},
                      },
                      {
                        type: 'conjunction',
                        op: 'AND',
                        conditions: [
                          {
                            type: 'simple',
                            field: ['issues', 'zzz'],
                            op: '!=',
                            value: {type: 'value', value: 48},
                          },
                          {
                            type: 'simple',
                            field: ['issues', 'xyz'],
                            op: '!=',
                            value: {type: 'value', value: 488},
                          },
                        ],
                      },
                    ],
                  },
                ],
              },
            ],
          },
          orderBy: [[['issues', 'id'], 'asc']],
        },
      ],
      query:
        'SELECT issues.id AS i, issues.name AS n FROM issues ' +
        'WHERE (issues.bar > $1 AND issues.foo = $2 AND issues.id = $3 AND issues.name = $4 AND issues.priority > $5 AND ' +
        '(issues.a = $6 OR issues.dah < $7 OR issues.doo > $8) AND (issues.ac > $9 OR (issues.xyz != $10 AND issues.zzz != $11))) ' +
        'ORDER BY issues.id asc',
      values: [23, 'bar', 1234, 'foobar', 2, 'bc', '56', '23', 'dc', 488, 48],
    },
  ];

  const allHashes = new Set<string>();
  for (const c of cases) {
    test(c.name, () => {
      const hashes = new Set<string>();
      c.asts.forEach(ast => {
        const normalized = getNormalized(ast);
        expect(normalized.query()).toEqual({
          query: c.query,
          values: c.values ?? [],
        });
        const h = normalized.hash();
        hashes.add(h);
        allHashes.add(h);
      });
      expect(hashes.size).toBe(1);
    });
  }
  test('unique hashes', () => {
    expect(allHashes.size).toBe(cases.length);
  });
});<|MERGE_RESOLUTION|>--- conflicted
+++ resolved
@@ -59,11 +59,7 @@
             [['clients', 'col.with.dots'], 'clientID'],
             [['zero.clients', 'lastMutationID'], 'lastMutationID'],
           ],
-<<<<<<< HEAD
-          orderBy: [[['clients', 'clientID'], 'asc']],
-=======
-          orderBy: [[['clients', 'col.with.dots']], 'asc'],
->>>>>>> 8e0d9719
+          orderBy: [[['clients', 'col.with.dots'], 'asc']],
         },
       ],
       query:
