--- conflicted
+++ resolved
@@ -17,13 +17,7 @@
   type SubscriberContext,
 } from './change-streamer.ts';
 
-<<<<<<< HEAD
-const MIN_SUPPORTED_PROTOCOL_VERSION = 0;
-=======
-// v1: Client-side support for JSON_FORMAT. Introduced in 0.18.
-export const PROTOCOL_VERSION = 1;
 const MIN_SUPPORTED_PROTOCOL_VERSION = 1;
->>>>>>> a0d5df62
 
 const DIRECT_PATH_PATTERN = '/replication/:version/changes';
 const TENANT_PATH_PATTERN = '/:tenant' + DIRECT_PATH_PATTERN;
