--- conflicted
+++ resolved
@@ -106,11 +106,7 @@
       ],
       [
         // Change the error message as necessary
-<<<<<<< HEAD
-        `Cannot service client at protocol v3. Supported protocols: [v0 ... v2]`,
-=======
-        `Cannot service client at protocol v2. Supported protocols: [v1 ... v1]`,
->>>>>>> a0d5df62
+        `Cannot service client at protocol v3. Supported protocols: [v1 ... v2]`,
         `/api/replication/v${PROTOCOL_VERSION + 1}/changes` +
           `?id=foo&replicaVersion=bar&watermark=123&initial=true`,
       ],
