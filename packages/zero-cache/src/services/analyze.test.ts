--- conflicted
+++ resolved
@@ -240,14 +240,6 @@
   });
 
   test('creates proper host delegate with getSource function', async () => {
-<<<<<<< HEAD
-    const {runAst} = await import('../../../analyze-query/src/run-ast.ts');
-    const {mustGetTableSpec} = await import('../db/lite-tables.ts');
-
-    const {TableSource} = await import('../../../zqlite/src/table-source.ts');
-
-=======
->>>>>>> b14ea8c4
     const mockTableSpec = {
       tableSpec: {primaryKey: ['id']},
       zqlSpec: {},
@@ -296,16 +288,6 @@
   });
 
   test('caches table sources in host delegate', async () => {
-<<<<<<< HEAD
-    const {runAst} = await import('../../../analyze-query/src/run-ast.ts');
-    const {explainQueries} = await import(
-      '../../../analyze-query/src/explain-queries.ts'
-    );
-    const {mustGetTableSpec} = await import('../db/lite-tables.ts');
-    const {TableSource} = await import('../../../zqlite/src/table-source.ts');
-
-=======
->>>>>>> b14ea8c4
     const mockTableSpec = {
       tableSpec: {primaryKey: ['id']},
       zqlSpec: {},
