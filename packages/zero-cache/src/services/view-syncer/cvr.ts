import type {LogContext} from '@rocicorp/logger';
import {assert} from '../../../../shared/src/asserts.ts';
import {
  stringify,
  type JSONObject,
} from '../../../../shared/src/bigint-json.ts';
import {CustomKeyMap} from '../../../../shared/src/custom-key-map.ts';
import {
  deepEqual,
  type ReadonlyJSONValue,
} from '../../../../shared/src/json.ts';
import {must} from '../../../../shared/src/must.ts';
import {
  difference,
  intersection,
  union,
} from '../../../../shared/src/set-utils.ts';
import {stringCompare} from '../../../../shared/src/string-compare.ts';
import type {AST} from '../../../../zero-protocol/src/ast.ts';
import type {ClientSchema} from '../../../../zero-protocol/src/client-schema.ts';
import {clampTTL, compareTTL} from '../../../../zql/src/query/ttl.ts';
import * as counters from '../../observability/counters.ts';
import * as histograms from '../../observability/histograms.ts';
import {
  addActiveQuery,
  removeActiveQuery,
} from '../../server/anonymous-otel-start.ts';
import {ErrorForClient} from '../../types/error-for-client.ts';
import type {LexiVersion} from '../../types/lexi-version.ts';
import {rowIDString} from '../../types/row-key.ts';
import {upstreamSchema, type ShardID} from '../../types/shards.ts';
import type {Patch, PatchToVersion} from './client-handler.ts';
import {type CVRFlushStats, type CVRStore} from './cvr-store.ts';
import {KeyColumns} from './key-columns.ts';
import {
  cmpVersions,
  maxVersion,
  oneAfter,
  versionString,
  type CVRVersion,
  type ClientQueryRecord,
  type ClientRecord,
  type CustomQueryRecord,
  type InternalQueryRecord,
  type QueryRecord,
  type RowID,
  type RowRecord,
} from './schema/types.ts';
<<<<<<< HEAD
import {ttlClockAsNumber, type TTLClock} from './ttl-clock.ts';
=======
>>>>>>> 3b70a27d

export type RowUpdate = {
  version?: string; // Undefined for an unref.
  contents?: JSONObject; // Undefined for an unref.
  refCounts: {[hash: string]: number}; // Counts are negative when a row is unrefed.
};

/** Internally used mutable CVR type. */
export type CVR = {
  id: string;
  version: CVRVersion;
  lastActive: number;
  ttlClock: TTLClock;
  replicaVersion: string | null;
  clients: Record<string, ClientRecord>;
  queries: Record<string, QueryRecord>;
  clientSchema: ClientSchema | null;
};

/** Exported immutable CVR type. */
// TODO: Use Immutable<CVR> when the AST is immutable.
export type CVRSnapshot = {
  readonly id: string;
  readonly version: CVRVersion;
  readonly lastActive: number;
  readonly ttlClock: TTLClock;
  readonly replicaVersion: string | null;
  readonly clients: Readonly<Record<string, ClientRecord>>;
  readonly queries: Readonly<Record<string, QueryRecord>>;
  readonly clientSchema: ClientSchema | null;
};

const CLIENT_LMID_QUERY_ID = 'lmids';

function assertNotInternal(
  query: QueryRecord,
): asserts query is ClientQueryRecord {
  if (query.type === 'internal') {
    // This should never happen for behaving clients, as query ids should be hashes.
    throw new Error(`Query ID ${query.id} is reserved for internal use`);
  }
}

/**
 * The base CVRUpdater contains logic common to the {@link CVRConfigDrivenUpdater} and
 * {@link CVRQueryDrivenUpdater}. The CVRUpdater class itself is exported for updating
 * the `lastActive` time of the CVR in the absence of any changes to the CVR contents.
 * Although activity is automatically tracked when the CVR contents change, there may be
 * edge cases in which a client actively connects to a CVR that doesn't itself change.
 * Calling `new CVRUpdater(...).flush()` will explicitly update the active index and
 * prevent the CVR from being garbage collected.
 */
export class CVRUpdater {
  protected readonly _orig: CVRSnapshot;
  protected readonly _cvr: CVR;

  protected readonly _cvrStore: CVRStore;

  /**
   * @param cvrStore The CVRStore to use for storage
   * @param cvr The current CVR
   */
  constructor(
    cvrStore: CVRStore,
    cvr: CVRSnapshot,
    replicaVersion: string | null,
  ) {
    this._cvrStore = cvrStore;
    this._orig = cvr;
    this._cvr = structuredClone(cvr) as CVR; // mutable deep copy
    this._cvr.replicaVersion = replicaVersion;
  }

  protected _setVersion(version: CVRVersion) {
    assert(cmpVersions(this._cvr.version, version) < 0);
    this._cvr.version = version;
    return version;
  }

  /**
   * Ensures that the new CVR has a higher version than the original.
   * This method is idempotent in that it will always return the same
   * (possibly bumped) version.
   */
  protected _ensureNewVersion(): CVRVersion {
    if (cmpVersions(this._orig.version, this._cvr.version) === 0) {
      this._setVersion(oneAfter(this._cvr.version));
    }
    return this._cvr.version;
  }

  async flush(
    lc: LogContext,
    lastConnectTime: number,
    lastActive: number,
    ttlClock: TTLClock,
  ): Promise<{
    cvr: CVRSnapshot;
    flushed: CVRFlushStats | false;
  }> {
    const start = performance.now();

    this._cvr.ttlClock = ttlClock;
    this._cvr.lastActive = lastActive;
    const flushed = await this._cvrStore.flush(
      this._orig.version,
      this._cvr,
      lastConnectTime,
    );

    if (!flushed) {
      return {cvr: this._orig, flushed: false};
    }
    const elapsed = performance.now() - start;
    lc.debug?.(
      `flushed cvr@${versionString(this._cvr.version)} ` +
        `${JSON.stringify(flushed)} in (${elapsed} ms)`,
    );
    counters.cvrRowsFlushed().add(flushed.rows);
    histograms.cvrFlushTime().record(elapsed);

    return {cvr: this._cvr, flushed};
  }
}

/**
 * A {@link CVRConfigDrivenUpdater} is used for updating a CVR with config-driven
 * changes. Note that this may result in row deletion (e.g. if queries get dropped),
 * but the `stateVersion` of the CVR does not change.
 */
export class CVRConfigDrivenUpdater extends CVRUpdater {
  readonly #shard: ShardID;

  constructor(cvrStore: CVRStore, cvr: CVRSnapshot, shard: ShardID) {
    super(cvrStore, cvr, cvr.replicaVersion);
    this.#shard = shard;
  }

  ensureClient(id: string): ClientRecord {
    let client = this._cvr.clients[id];
    if (client) {
      return client;
    }
    // Add the ClientRecord and PutPatch
    client = {id, desiredQueryIDs: []};
    this._cvr.clients[id] = client;

    this._ensureNewVersion();
    this._cvrStore.insertClient(client);

    if (!this._cvr.queries[CLIENT_LMID_QUERY_ID]) {
      const lmidsQuery: InternalQueryRecord = {
        id: CLIENT_LMID_QUERY_ID,
        ast: {
          schema: '',
          table: `${upstreamSchema(this.#shard)}.clients`,
          where: {
            type: 'simple',
            left: {
              type: 'column',
              name: 'clientGroupID',
            },
            op: '=',
            right: {
              type: 'literal',
              value: this._cvr.id,
            },
          },
          orderBy: [
            ['clientGroupID', 'asc'],
            ['clientID', 'asc'],
          ],
        },
        type: 'internal',
      };
      this._cvr.queries[CLIENT_LMID_QUERY_ID] = lmidsQuery;
      this._cvrStore.putQuery(lmidsQuery);
    }
    return client;
  }

  setClientSchema(lc: LogContext, clientSchema: ClientSchema) {
    if (this._cvr.clientSchema === null) {
      this._cvr.clientSchema = clientSchema;
      this._cvrStore.putInstance(this._cvr);
    } else if (!deepEqual(this._cvr.clientSchema, clientSchema)) {
      // This should not be possible with a correct Zero client, as clients
      // of a CVR should all have the same schema (given that the schema hash
      // is part of the idb key). In fact, clients joining an existing group
      // (i.e. non-empty baseCookie) do not send the clientSchema message.
      lc.warn?.(
        `New schema ${JSON.stringify(
          clientSchema,
        )} does not match existing schema ${JSON.stringify(
          this._cvr.clientSchema,
        )}`,
      );
      throw new ErrorForClient({
        kind: 'InvalidConnectionRequest',
        message: `Provided schema does not match previous schema`,
      });
    }
  }

  putDesiredQueries(
    clientID: string,
    queries: Readonly<{
      hash: string;
      ast?: AST | undefined;
      name?: string | undefined;
      args?: readonly ReadonlyJSONValue[] | undefined;
      ttl?: number | undefined;
    }>[],
  ): PatchToVersion[] {
    const patches: PatchToVersion[] = [];
    const client = this.ensureClient(clientID);
    const current = new Set(client.desiredQueryIDs);

    // Find the new/changed desired queries.
    const needed: Set<string> = new Set();
    for (const {hash, ttl = -1} of queries) {
      const query = this._cvr.queries[hash];
      if (!query) {
        needed.add(hash);
        continue;
      }
      if (query.type === 'internal') {
        continue;
      }

      const oldClientState = query.clientState[clientID];
      // Old query was inactivated or never desired by this client.
      if (!oldClientState || oldClientState.inactivatedAt !== undefined) {
        needed.add(hash);
        continue;
      }

      if (compareTTL(ttl, oldClientState.ttl) > 0) {
        needed.add(hash);
      }
    }

    if (needed.size === 0) {
      return patches;
    }
    const newVersion = this._ensureNewVersion();
    client.desiredQueryIDs = [...union(current, needed)].sort(stringCompare);

    for (const id of needed) {
      const {
        ast,
        name,
        args,
        ttl = -1,
      } = must(queries.find(({hash}) => hash === id));
      const query =
        this._cvr.queries[id] ?? newQueryRecord(id, ast, name, args);
      assertNotInternal(query);

      const inactivatedAt = undefined;

      query.clientState[clientID] = {
        inactivatedAt,
        ttl: normalizeTTL(ttl),
        version: newVersion,
      };
      this._cvr.queries[id] = query;
      patches.push({
        toVersion: newVersion,
        patch: {type: 'query', op: 'put', id, clientID},
      });

      this._cvrStore.putQuery(query);
      this._cvrStore.putDesiredQuery(
        newVersion,
        query,
        client,
        false,
        inactivatedAt,
        normalizeTTL(ttl),
      );
    }
    return patches;
  }

  markDesiredQueriesAsInactive(
    clientID: string,
    queryHashes: string[],
    ttlClock: TTLClock,
  ): PatchToVersion[] {
    return this.#deleteQueries(clientID, queryHashes, ttlClock);
  }

  /**
   * Returns non active queries in the order that we want to remove them.
   */
  getInactiveQueries(): {
    hash: string;
    inactivatedAt: TTLClock;
    ttl: number | undefined;
  }[] {
    return getInactiveQueries(this._cvr);
  }

  deleteDesiredQueries(
    clientID: string,
    queryHashes: string[],
  ): PatchToVersion[] {
    return this.#deleteQueries(clientID, queryHashes, undefined);
  }

  #deleteQueries(
    clientID: string,
    queryHashes: string[],
    inactivatedAt: TTLClock | undefined,
  ): PatchToVersion[] {
    const patches: PatchToVersion[] = [];
    const client = this.ensureClient(clientID);
    const current = new Set(client.desiredQueryIDs);
    const unwanted = new Set(queryHashes);
    const remove = intersection(unwanted, current);
    if (remove.size === 0) {
      return patches;
    }

    const newVersion = this._ensureNewVersion();
    client.desiredQueryIDs = [...difference(current, remove)].sort(
      stringCompare,
    );

    for (const id of remove) {
      const query = this._cvr.queries[id];
      if (!query) {
        continue; // Query itself has already been removed. Should not happen?
      }
      assertNotInternal(query);

      let ttl = -1;
      if (inactivatedAt === undefined) {
        delete query.clientState[clientID];
      } else {
        const clientState = must(query.clientState[clientID]);
        assert(
          clientState.inactivatedAt === undefined,
          `Query ${id} is already inactivated`,
        );
        ({ttl} = clientState);
        query.clientState[clientID] = {
          inactivatedAt,
          ttl,
          version: newVersion,
        };
      }

      this._cvrStore.putQuery(query);
      this._cvrStore.putDesiredQuery(
        newVersion,
        query,
        client,
        true,
        inactivatedAt,
        ttl,
      );
      patches.push({
        toVersion: newVersion,
        patch: {type: 'query', op: 'del', id, clientID},
      });
    }
    return patches;
  }

  clearDesiredQueries(clientID: string): PatchToVersion[] {
    const client = this.ensureClient(clientID);
    return this.#deleteQueries(clientID, client.desiredQueryIDs, undefined);
  }

  deleteClient(clientID: string, ttlClock: TTLClock): PatchToVersion[] {
    // clientID might not be part of this client group but if it is, this delete
    // may generate changes to the desired queries.

    const client = this._cvr.clients[clientID];
    if (!client) {
      // Client is not part of this client group. We still delete all the
      // relevant data in the CVR db since this client is not supposed to come
      // back.
      this._cvrStore.deleteClient(clientID);
      return [];
    }

    // When a client is deleted we mark all of its desired queries as inactive.
    // They will then be removed when the queries expire.
    const patches = this.markDesiredQueriesAsInactive(
      clientID,
      client.desiredQueryIDs,
      ttlClock,
    );
    delete this._cvr.clients[clientID];
    this._cvrStore.deleteClient(clientID);

    return patches;
  }

  deleteClientGroup(clientGroupID: string): void {
    this._cvrStore.deleteClientGroup(clientGroupID);
  }

  // TODO: Add cleanup of no-longer-desired got queries and constituent rows in
  // flush.
}

type Hash = string;
export type Column = string;
export type RefCounts = Record<Hash, number>;

type RowPatchInfo = {
  rowVersion: string | null; // null for a row-del
  toVersion: CVRVersion; // patchVersion
};

/**
 * A {@link CVRQueryDrivenUpdater} is used for updating a CVR after making queries.
 * The caller should invoke:
 *
 * * {@link trackQueries} for queries that are being executed or removed.
 * * {@link received} for all rows received from the executed queries
 * * {@link deleteUnreferencedRows} to remove any rows that have
 *       fallen out of the query result view.
 * * {@link flush}
 *
 * After flushing, the caller should perform any necessary catchup of
 * config and row patches for clients that are behind. See
 * {@link CVRStore.catchupConfigPatches} and {@link CVRStore.catchupRowPatches}.
 */
export class CVRQueryDrivenUpdater extends CVRUpdater {
  readonly #removedOrExecutedQueryIDs = new Set<string>();
  readonly #receivedRows = new CustomKeyMap<RowID, RefCounts | null>(
    rowIDString,
  );
  readonly #replacedRows = new CustomKeyMap<RowID, boolean>(rowIDString);
  readonly #lastPatches = new CustomKeyMap<RowID, RowPatchInfo>(rowIDString);

  #existingRows: Promise<Iterable<RowRecord>> | undefined = undefined;

  /**
   * @param stateVersion The `stateVersion` at which the queries were executed.
   */
  constructor(
    cvrStore: CVRStore,
    cvr: CVRSnapshot,
    stateVersion: LexiVersion,
    replicaVersion: string,
  ) {
    super(cvrStore, cvr, replicaVersion);

    assert(
      // We should either be setting the cvr.replicaVersion for the first time, or it should
      // be something newer than the current cvr.replicaVersion. Otherwise, the CVR should
      // have been rejected by the ViewSyncer.
      (cvr.replicaVersion ?? replicaVersion) <= replicaVersion,
      `Cannot sync from an older replicaVersion: CVR=${cvr.replicaVersion}, DB=${replicaVersion}`,
    );
    assert(stateVersion >= cvr.version.stateVersion);
    if (stateVersion > cvr.version.stateVersion) {
      this._setVersion({stateVersion});
    }
  }

  /**
   * Initiates the tracking of the specified `executed` and `removed` queries.
   * This kicks of a lookup of existing {@link RowRecord}s currently associated
   * with those queries, which will be used to reconcile the rows to keep
   * after all rows have been {@link received()}.
   *
   * "transformed" queries are queries that are currently
   * gotten and running in the pipeline driver but
   * received a new transformation hash due to an auth token
   * update.
   *
   * @returns The new CVRVersion to be used when all changes are committed.
   */
  trackQueries(
    lc: LogContext,
    executed: {id: string; transformationHash: string}[],
    removed: {id: string; transformationHash: string}[],
  ): {newVersion: CVRVersion; queryPatches: PatchToVersion[]} {
    assert(this.#existingRows === undefined, `trackQueries already called`);

    const queryPatches: Patch[] = [
      executed.map(q => this.#trackExecuted(q.id, q.transformationHash)),
      removed.map(q => this.#trackRemoved(q.id)),
    ].flat(2);

    this.#existingRows = this.#lookupRowsForExecutedAndRemovedQueries(lc);

    return {
      newVersion: this._cvr.version,
      queryPatches: queryPatches.map(patch => ({
        patch,
        toVersion: this._cvr.version,
      })),
    };
  }

  async #lookupRowsForExecutedAndRemovedQueries(
    lc: LogContext,
  ): Promise<Iterable<RowRecord>> {
    const results = new CustomKeyMap<RowID, RowRecord>(rowIDString);

    if (this.#removedOrExecutedQueryIDs.size === 0) {
      // Query-less update. This can happen for config only changes.
      return [];
    }

    // Utilizes the in-memory RowCache.
    const allRowRecords = (await this._cvrStore.getRowRecords()).values();
    let total = 0;
    for (const existing of allRowRecords) {
      total++;
      assert(existing.refCounts !== null); // allRowRecords does not include null.
      for (const id of Object.keys(existing.refCounts)) {
        if (this.#removedOrExecutedQueryIDs.has(id)) {
          results.set(existing.id, existing);
          break;
        }
      }
    }

    lc.debug?.(
      `found ${
        results.size
      } (of ${total}) rows for executed / removed queries ${[
        ...this.#removedOrExecutedQueryIDs,
      ]}`,
    );
    return results.values();
  }

  /**
   * Tracks an executed query, ensures that it is marked as "gotten",
   * updating the CVR and creating put patches if necessary.
   *
   * This must be called for all executed queries.
   */
  #trackExecuted(queryID: string, transformationHash: string): Patch[] {
    assert(!this.#removedOrExecutedQueryIDs.has(queryID));
    this.#removedOrExecutedQueryIDs.add(queryID);

    let gotQueryPatch: Patch | undefined;
    const query = this._cvr.queries[queryID];
    if (query.transformationHash !== transformationHash) {
      const transformationVersion = this._ensureNewVersion();

      if (query.type !== 'internal' && query.patchVersion === undefined) {
        // client query: desired -> gotten
        query.patchVersion = transformationVersion;
        gotQueryPatch = {
          type: 'query',
          op: 'put',
          id: query.id,
        };
      }

      query.transformationHash = transformationHash;
      query.transformationVersion = transformationVersion;
      this._cvrStore.updateQuery(query);
    }
    return gotQueryPatch ? [gotQueryPatch] : [];
  }

  /**
   * Tracks a query removed from the "gotten" set. In addition to producing the
   * appropriate patches for deleting the query, the removed query is taken into
   * account when computing the final row records in
   * {@link deleteUnreferencedRows}.
   * Namely, any rows with columns that are no longer referenced by a
   * query are deleted.
   *
   * This must only be called on queries that are not "desired" by any client.
   */
  #trackRemoved(queryID: string): Patch[] {
    const query = this._cvr.queries[queryID];
    assertNotInternal(query);

    assert(!this.#removedOrExecutedQueryIDs.has(queryID));
    this.#removedOrExecutedQueryIDs.add(queryID);
    delete this._cvr.queries[queryID];

    const newVersion = this._ensureNewVersion();
    const queryPatch = {type: 'query', op: 'del', id: queryID} as const;
    this._cvrStore.markQueryAsDeleted(newVersion, queryPatch);
    return [queryPatch];
  }

  /**
   * Asserts that a new version has already been set.
   *
   * After {@link #executed} and {@link #removed} are called, we must have properly
   * decided on the final CVR version because the poke-start message declares the
   * final cookie (i.e. version), and that must be sent before any poke parts
   * generated from {@link received} are sent.
   */
  #assertNewVersion(): CVRVersion {
    assert(cmpVersions(this._orig.version, this._cvr.version) < 0);
    return this._cvr.version;
  }

  updatedVersion(): CVRVersion {
    return this._cvr.version;
  }

  #keyColumns: KeyColumns | undefined;

  /**
   * Tracks rows received from executing queries. This will update row records
   * and row patches if the received rows have a new version. The method also
   * returns (put) patches to be returned to update their state, versioned by
   * patchVersion so that only the patches new to the clients are sent.
   */
  async received(
    lc: LogContext,
    rows: Map<RowID, RowUpdate>,
  ): Promise<PatchToVersion[]> {
    const patches: PatchToVersion[] = [];

    const existingRows = await this._cvrStore.getRowRecords();
    this.#keyColumns ??= new KeyColumns(existingRows.values());

    for (const [id, update] of rows.entries()) {
      const {contents, version, refCounts} = update;

      let existing = existingRows.get(id);
      if (!existing && contents) {
        // See if the row being put is referenced in the CVR using a different ID.
        const oldID = this.#keyColumns.getOldRowID(id, contents);
        if (oldID) {
          existing = existingRows.get(oldID);
          if (existing && !this.#replacedRows.get(oldID)) {
            lc.debug?.(`replacing ${stringify(oldID)} with ${stringify(id)}`);
            this.#replacedRows.set(oldID, true);
            this._cvrStore.delRowRecord(oldID);
            // Force the updates for these rows to happen, even if they look like
            // no-ops on their own.
            this._cvrStore.forceUpdates(oldID, id);
          }
        }
      }

      // Accumulate all received refCounts to determine which rows to prune.
      const previouslyReceived = this.#receivedRows.get(id);

      const merged =
        previouslyReceived !== undefined
          ? mergeRefCounts(previouslyReceived, refCounts)
          : mergeRefCounts(
              existing?.refCounts,
              refCounts,
              this.#removedOrExecutedQueryIDs,
            );

      this.#receivedRows.set(id, merged);

      const newRowVersion = merged === null ? undefined : version;
      const patchVersion =
        existing && existing.rowVersion === newRowVersion
          ? existing.patchVersion // existing row is unchanged
          : this.#assertNewVersion();

      // Note: for determining what to commit to the CVR store, use the
      // `version` of the update even if `merged` is null (i.e. don't
      // use `newRowVersion`). This will be deduped by the cvr-store flush
      // if it is redundant. In rare cases--namely, if the row key has
      // changed--we _do_ want to add row-put for the new row key with
      // `refCounts: null` in order to correctly record a delete patch
      // for that row, as the row with the old key will be removed.
      const rowVersion = version ?? existing?.rowVersion;
      if (rowVersion) {
        this._cvrStore.putRowRecord({
          id,
          rowVersion,
          patchVersion,
          refCounts: merged,
        });
      } else {
        // This means that a row that was not in the CVR was added during
        // this update, and then subsequently removed. Since there's no
        // corresponding row in the CVR itself, cancel the previous put.
        // Note that we still send a 'del' patch to the client in order to
        // cancel the previous 'put' patch.
        this._cvrStore.delRowRecord(id);
      }

      // Dedupe against the lastPatch sent for the row, and ensure that
      // toVersion never backtracks (lest it be undesirably filtered).
      const lastPatch = this.#lastPatches.get(id);
      const toVersion = maxVersion(patchVersion, lastPatch?.toVersion);

      if (merged === null) {
        // All refCounts have gone to zero, if row was previously synced
        // delete it.
        if (existing || previouslyReceived) {
          // dedupe
          if (lastPatch?.rowVersion !== null) {
            patches.push({
              patch: {
                type: 'row',
                op: 'del',
                id,
              },
              toVersion,
            });
            this.#lastPatches.set(id, {rowVersion: null, toVersion});
          }
        }
      } else if (contents) {
        assert(rowVersion);
        // dedupe
        if (!lastPatch?.rowVersion || lastPatch.rowVersion < rowVersion) {
          patches.push({
            patch: {
              type: 'row',
              op: 'put',
              id,
              contents,
            },
            toVersion,
          });
          this.#lastPatches.set(id, {rowVersion, toVersion});
        }
      }
    }
    return patches;
  }

  /**
   * Computes and updates the row records based on:
   * * The {@link #executed} queries
   * * The {@link #removed} queries
   * * The {@link received} rows
   *
   * Returns the final delete and patch ops that must be sent to the client
   * to delete rows that are no longer referenced by any query.
   *
   * This is Step [5] of the
   * [CVR Sync Algorithm](https://www.notion.so/replicache/Sync-and-Client-View-Records-CVR-a18e02ec3ec543449ea22070855ff33d?pvs=4#7874f9b80a514be2b8cd5cf538b88d37).
   */
  async deleteUnreferencedRows(lc?: LogContext): Promise<PatchToVersion[]> {
    if (this.#removedOrExecutedQueryIDs.size === 0) {
      // Query-less update. This can happen for config-only changes.
      assert(this.#receivedRows.size === 0);
      return [];
    }

    // patches to send to the client.
    const patches: PatchToVersion[] = [];

    const start = Date.now();
    assert(this.#existingRows, `trackQueries() was not called`);
    for (const existing of await this.#existingRows) {
      const deletedID = this.#deleteUnreferencedRow(existing);
      if (deletedID === null) {
        continue;
      }
      patches.push({
        toVersion: this._cvr.version,
        patch: {type: 'row', op: 'del', id: deletedID},
      });
    }
    lc?.debug?.(
      `computed ${patches.length} delete patches (${Date.now() - start} ms)`,
    );

    return patches;
  }

  #deleteUnreferencedRow(existing: RowRecord): RowID | null {
    if (
      this.#receivedRows.get(existing.id) ||
      this.#replacedRows.get(existing.id)
    ) {
      return null;
    }

    const newRefCounts = mergeRefCounts(
      existing.refCounts,
      undefined,
      this.#removedOrExecutedQueryIDs,
    );
    // If a row is still referenced, we update the refCounts but not the
    // patchVersion (as the existence and contents of the row have not
    // changed from the clients' perspective). If the row is deleted, it
    // gets a new patchVersion (and corresponding poke).
    const patchVersion = newRefCounts
      ? existing.patchVersion
      : this.#assertNewVersion();
    const rowRecord: RowRecord = {
      ...existing,
      patchVersion,
      refCounts: newRefCounts,
    };

    this._cvrStore.putRowRecord(rowRecord);

    // Return the id to delete if no longer referenced.
    return newRefCounts ? null : existing.id;
  }
}

function mergeRefCounts(
  existing: RefCounts | null | undefined,
  received: RefCounts | null | undefined,
  removeHashes?: Set<string>,
): RefCounts | null {
  let merged: RefCounts = {};
  if (!existing) {
    merged = received ?? {};
  } else {
    [existing, received].forEach((refCounts, i) => {
      if (!refCounts) {
        return;
      }
      for (const [hash, count] of Object.entries(refCounts)) {
        if (i === 0 /* existing */ && removeHashes?.has(hash)) {
          continue; // removeHashes from existing row.
        }
        merged[hash] = (merged[hash] ?? 0) + count;
        if (merged[hash] === 0) {
          delete merged[hash];
        }
      }

      return merged;
    });
  }

  return Object.values(merged).some(v => v > 0) ? merged : null;
}

export function getInactiveQueries(cvr: CVR): {
  hash: string;
  inactivatedAt: TTLClock;
  ttl: number;
}[] {
  // We no longer support a TTL larger than 10 minutes.
  const inactive: Map<
    string,
    {
      hash: string;
      inactivatedAt: TTLClock;
      ttl: number;
    }
  > = new Map();
  for (const [queryID, query] of Object.entries(cvr.queries)) {
    if (query.type === 'internal') {
      continue;
    }
    for (const clientState of Object.values(query.clientState)) {
      const {inactivatedAt, ttl} = clientState;
      const clampedTTL = clampTTL(ttl);
      if (inactivatedAt !== undefined) {
        const existing = inactive.get(queryID);
        if (existing) {
          // Use the last eviction time.
          const existingTTL = clampTTL(existing.ttl);
          if (
            existingTTL + ttlClockAsNumber(existing.inactivatedAt) <
            ttlClockAsNumber(inactivatedAt) + clampedTTL
          ) {
            existing.ttl = clampedTTL;
            existing.inactivatedAt = inactivatedAt;
          }
        } else {
          inactive.set(queryID, {
            hash: queryID,
            inactivatedAt,
            ttl: clampedTTL,
          });
        }
      }
    }
  }

  // First sort all the queries that have TTL. Oldest first.
  return [...inactive.values()].sort((a, b) => {
    if (a.ttl === b.ttl) {
      return (
        ttlClockAsNumber(a.inactivatedAt) - ttlClockAsNumber(b.inactivatedAt)
      );
    }
    return (
      ttlClockAsNumber(a.inactivatedAt) +
      a.ttl -
      ttlClockAsNumber(b.inactivatedAt) -
      b.ttl
    );
  });
}

export function nextEvictionTime(cvr: CVR): TTLClock | undefined {
  let next: number | undefined;
  for (const {inactivatedAt, ttl} of getInactiveQueries(cvr)) {
    const expire = (inactivatedAt as unknown as number) + ttl;
    if (next === undefined || expire < next) {
      next = expire;
    }
  }
  return next as TTLClock | undefined;
}

function normalizeTTL(ttl: number): number {
  return ttl < 0 ? -1 : ttl;
}

function newQueryRecord(
  id: string,
  ast: AST | undefined,
  name: string | undefined,
  args: readonly ReadonlyJSONValue[] | undefined,
): ClientQueryRecord | CustomQueryRecord {
  if (ast !== undefined) {
    assert(
      name === undefined && args === undefined,
      'Cannot provide name or args with ast',
    );
    return {
      id,
      type: 'client',
      ast,
      clientState: {},
    } satisfies ClientQueryRecord;
  }

  assert(
    name !== undefined && args !== undefined,
    'Must provide name and args',
  );
  return {
    id,
    type: 'custom',
    name,
    args,
    clientState: {},
  } satisfies CustomQueryRecord;
}<|MERGE_RESOLUTION|>--- conflicted
+++ resolved
@@ -21,10 +21,6 @@
 import {clampTTL, compareTTL} from '../../../../zql/src/query/ttl.ts';
 import * as counters from '../../observability/counters.ts';
 import * as histograms from '../../observability/histograms.ts';
-import {
-  addActiveQuery,
-  removeActiveQuery,
-} from '../../server/anonymous-otel-start.ts';
 import {ErrorForClient} from '../../types/error-for-client.ts';
 import type {LexiVersion} from '../../types/lexi-version.ts';
 import {rowIDString} from '../../types/row-key.ts';
@@ -46,10 +42,7 @@
   type RowID,
   type RowRecord,
 } from './schema/types.ts';
-<<<<<<< HEAD
 import {ttlClockAsNumber, type TTLClock} from './ttl-clock.ts';
-=======
->>>>>>> 3b70a27d
 
 export type RowUpdate = {
   version?: string; // Undefined for an unref.
