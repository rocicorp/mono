import type {LogContext} from '@rocicorp/logger';
import type {Downstream, Upstream} from 'zero-protocol';
import type {DurableStorage} from '../../storage/durable-storage.js';
import {initStorageSchema} from '../../storage/schema.js';
import type {CancelableAsyncIterable} from '../../types/streams.js';
import type {InvalidationWatcherRegistry} from '../invalidation-watcher/registry.js';
import type {Service} from '../service.js';
import {SCHEMA_MIGRATIONS} from './schema/migrations.js';
import {schemaRoot} from './schema/paths.js';

<<<<<<< HEAD
export const viewShapeUpdateSchema = v.object({
  // TODO: Define
});

export type ViewShapeUpdate = v.Infer<typeof viewShapeUpdateSchema>;

export const viewContentsUpdateSchema = v.object({
  // TODO: Define
});

export type ViewContentsUpdate = v.Infer<typeof viewContentsUpdateSchema>;
export interface ViewSyncerRegistry {
  /**
   * Gets the global ViewSyncer.
   *
   * In v0, everything is running in a single ServiceRunnerDO and thus this will always be
   * an in memory object.
   *
   * When sharding is added, a stub object that communicates with the ViewSyncer in
   * another DO (via rpc / websocket) may be returned.
   *
   * Note that callers should be wary of caching the returned object, as the ViewSyncer may
   * shut down and restart, etc. Generally, the registry should be queried from the registry
   * whenever attempting to communicate with it.
   */
  getViewSyncer(id: string): ViewSyncer;
}
=======
export type SyncContext = {
  clientID: string;
  baseCookie: string | null;
};

>>>>>>> a0226cf0
export interface ViewSyncer {
  // The SyncContext comes from query parameters.
  sync(
    ctx: SyncContext,
    updates: CancelableAsyncIterable<Upstream>,
  ): Promise<CancelableAsyncIterable<Downstream>>;
}

export class ViewSyncerService implements ViewSyncer, Service {
  readonly id: string;
  readonly #lc: LogContext;
  readonly #storage: DurableStorage;
  readonly #registry: InvalidationWatcherRegistry;

  constructor(
    lc: LogContext,
    clientGroupID: string,
    storage: DurableStorage,
    registry: InvalidationWatcherRegistry,
  ) {
    this.id = clientGroupID;
    this.#lc = lc
      .withContext('component', 'view-syncer')
      .withContext('serviceID', this.id);
    this.#storage = storage;
    this.#registry = registry;
  }

  async run(): Promise<void> {
    await initStorageSchema(
      this.#lc,
      this.#storage,
      schemaRoot,
      SCHEMA_MIGRATIONS,
    );
    // TODO: Implement
    this.#registry;
  }

  sync(
    _ctx: SyncContext,
    _updates: CancelableAsyncIterable<Upstream>,
  ): Promise<CancelableAsyncIterable<Downstream>> {
    throw new Error('todo');
  }

  stop(): Promise<void> {
    throw new Error('todo');
  }
}<|MERGE_RESOLUTION|>--- conflicted
+++ resolved
@@ -8,7 +8,6 @@
 import {SCHEMA_MIGRATIONS} from './schema/migrations.js';
 import {schemaRoot} from './schema/paths.js';
 
-<<<<<<< HEAD
 export const viewShapeUpdateSchema = v.object({
   // TODO: Define
 });
@@ -20,6 +19,7 @@
 });
 
 export type ViewContentsUpdate = v.Infer<typeof viewContentsUpdateSchema>;
+
 export interface ViewSyncerRegistry {
   /**
    * Gets the global ViewSyncer.
@@ -36,13 +36,12 @@
    */
   getViewSyncer(id: string): ViewSyncer;
 }
-=======
+
 export type SyncContext = {
   clientID: string;
   baseCookie: string | null;
 };
 
->>>>>>> a0226cf0
 export interface ViewSyncer {
   // The SyncContext comes from query parameters.
   sync(
