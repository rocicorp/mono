import {resolver} from '@rocicorp/resolver';
import {
  afterAll,
  afterEach,
  beforeEach,
  describe,
  expect,
  test,
  vi,
} from 'vitest';
import WebSocket from 'ws';
import {assert} from '../../../shared/src/asserts.js';
import {Queue} from '../../../shared/src/queue.js';
import {randInt} from '../../../shared/src/rand.js';
import type {AST} from '../../../zero-protocol/src/ast.js';
import type {InitConnectionMessage} from '../../../zero-protocol/src/connect.js';
import {PROTOCOL_VERSION} from '../../../zero-protocol/src/protocol-version.js';
import {getConnectionURI, testDBs} from '../test/db.js';
import {DbFile} from '../test/lite.js';
import type {PostgresDB} from '../types/pg.js';
import {childWorker, type Worker} from '../types/processes.js';

describe('integration', () => {
  let upDB: PostgresDB;
  let cvrDB: PostgresDB;
  let changeDB: PostgresDB;
  let replicaDbFile: DbFile;
  let env: Record<string, string>;
  let port: number;
  let zero: Worker | undefined;
  let zeroExited: Promise<number> | undefined;

  const SCHEMA = {
    permissions: {},
    schema: {
      version: 1,
      tables: {},
    },
  } as const;

  const mockExit = vi
    .spyOn(process, 'exit')
    .mockImplementation(() => void 0 as never);

  afterAll(() => {
    mockExit.mockRestore();
  });

  beforeEach(async () => {
    upDB = await testDBs.create('integration_test_upstream');
    cvrDB = await testDBs.create('integration_test_cvr');
    changeDB = await testDBs.create('integration_test_change');
    replicaDbFile = new DbFile('integration_test_replica');
    zero = undefined;
    zeroExited = undefined;

    await upDB`
      CREATE TABLE foo(
        id TEXT PRIMARY KEY, 
        val TEXT,
        b BOOL,
        j1 JSON,
        j2 JSONB,
        j3 JSON,
        j4 JSON
      );
      INSERT INTO foo(id, val, b, j1, j2, j3, j4) 
        VALUES (
          'bar',
          'baz',
          true,
          '{"foo":"bar"}',
          'true',
          '123',
          '"string"');
    `.simple();

    port = randInt(10000, 16000);

    process.env['SINGLE_PROCESS'] = '1';

    env = {
      ['ZERO_PORT']: String(port),
      ['ZERO_LOG_LEVEL']: 'error',
      ['ZERO_UPSTREAM_DB']: getConnectionURI(upDB),
      ['ZERO_CVR_DB']: getConnectionURI(cvrDB),
      ['ZERO_CHANGE_DB']: getConnectionURI(changeDB),
      ['ZERO_REPLICA_FILE']: replicaDbFile.path,
      ['ZERO_SCHEMA_JSON']: JSON.stringify(SCHEMA),
      ['ZERO_NUM_SYNC_WORKERS']: '1',
    };
  });

  const FOO_QUERY: AST = {
    table: 'foo',
    orderBy: [['id', 'asc']],
  };

  async function startZero(module: string, env: NodeJS.ProcessEnv) {
    assert(zero === undefined);
    assert(zeroExited === undefined);
    const {promise: ready, resolve: onReady} = resolver<unknown>();
    const {promise: done, resolve: onClose} = resolver<number>();

    zeroExited = done;
    zero = childWorker(module, env);
    zero.onMessageType('ready', onReady);
    zero.on('close', onClose);
    await ready;
  }

  afterEach(async () => {
    try {
      zero?.kill('SIGTERM'); // initiate and await graceful shutdown
      expect(await zeroExited).toBe(0);
    } finally {
      await testDBs.drop(upDB);
      replicaDbFile.delete();
    }
  });

  test.each([
    ['standalone', './server/multi/main.ts', () => env],
    [
      'multi-tenant, direct-dispatch',
      './server/multi/main.ts',
      () => ({
        ['ZERO_PORT']: String(port - 3),
        ['ZERO_LOG_LEVEL']: 'error',
        ['ZERO_TENANTS_JSON']: JSON.stringify({
          tenants: [{id: 'tenant', path: '/zero', env}],
        }),
      }),
    ],
    [
      'multi-tenant, double-dispatch',
      './server/multi/main.ts',
      () => ({
        ['ZERO_PORT']: String(port),
        ['ZERO_LOG_LEVEL']: 'error',
        ['ZERO_TENANTS_JSON']: JSON.stringify({
          tenants: [
            {
              id: 'tenant',
              path: '/zero',
              env: {...env, ['ZERO_PORT']: String(port + 3)},
            },
          ],
        }),
      }),
    ],
  ])('%s', async (_name, module, makeEnv) => {
    await startZero(module, makeEnv());

    const downstream = new Queue<unknown>();
    const ws = new WebSocket(
      `ws://localhost:${port}/zero/sync/v${PROTOCOL_VERSION}/connect` +
        `?clientGroupID=abc&clientID=def&wsid=123&schemaVersion=1&baseCookie=&ts=123456789&lmid=1`,
      encodeURIComponent(btoa('{}')), // auth token
    );
    ws.on('message', data =>
      downstream.enqueue(JSON.parse(data.toString('utf-8'))),
    );
    ws.on('open', () =>
      ws.send(
        JSON.stringify([
          'initConnection',
          {
            desiredQueriesPatch: [
              {op: 'put', hash: 'query-hash1', ast: FOO_QUERY},
            ],
          },
        ] satisfies InitConnectionMessage),
      ),
    );

    expect(await downstream.dequeue()).toMatchObject([
      'connected',
      {wsid: '123'},
    ]);
    expect(await downstream.dequeue()).toMatchObject([
      'pokeStart',
      {pokeID: '00'},
    ]);
    expect(await downstream.dequeue()).toMatchObject([
      'pokeEnd',
      {pokeID: '00'},
    ]);
    expect(await downstream.dequeue()).toMatchObject([
      'pokeStart',
      {pokeID: '00:01'},
    ]);
    expect(await downstream.dequeue()).toMatchObject([
      'pokePart',
      {
        pokeID: '00:01',
        clientsPatch: [{op: 'put', clientID: 'def'}],
        desiredQueriesPatches: {
          def: [{op: 'put', hash: 'query-hash1', ast: FOO_QUERY}],
        },
      },
    ]);
    expect(await downstream.dequeue()).toMatchObject([
      'pokeEnd',
      {pokeID: '00:01'},
    ]);
    expect(await downstream.dequeue()).toMatchObject([
      'pokeStart',
      {pokeID: '00:02'},
    ]);
    expect(await downstream.dequeue()).toMatchObject([
      'pokePart',
      {
        pokeID: '00:02',
        gotQueriesPatch: [{op: 'put', hash: 'query-hash1', ast: FOO_QUERY}],
        rowsPatch: [
<<<<<<< HEAD
          {op: 'put', tableName: 'foo', id: {id: 'bar'}, rest: {val: 'baz'}},
=======
          {
            op: 'put',
            tableName: 'foo',
            value: {
              id: 'bar',
              val: 'baz',
              b: true,
              j1: {foo: 'bar'},
              j2: true,
              j3: 123,
              j4: 'string',
            },
          },
>>>>>>> 9b537e76
        ],
      },
    ]);
    expect(await downstream.dequeue()).toMatchObject([
      'pokeEnd',
      {pokeID: '00:02'},
    ]);

    // Trigger an upstream change and verify replication.
    await upDB`
    INSERT INTO foo(id, val, b, j1, j2, j3, j4) 
      VALUES ('voo', 'doo', false, '"foo"', 'false', '456.789', '{"bar":"baz"}')`;

    expect(await downstream.dequeue()).toMatchObject([
      'pokeStart',
      {pokeID: expect.any(String)},
    ]);
    expect(await downstream.dequeue()).toMatchObject([
      'pokePart',
      {
        pokeID: expect.any(String),
        rowsPatch: [
<<<<<<< HEAD
          {op: 'put', tableName: 'foo', id: {id: 'voo'}, rest: {val: 'doo'}},
=======
          {
            op: 'put',
            tableName: 'foo',
            value: {
              id: 'voo',
              val: 'doo',
              b: false,
              j1: 'foo',
              j2: false,
              j3: 456.789,
              j4: {bar: 'baz'},
            },
          },
        ],
      },
    ]);
    expect(await downstream.dequeue()).toMatchObject([
      'pokeEnd',
      {pokeID: expect.any(String)},
    ]);

    // Test TRUNCATE
    await upDB`TRUNCATE TABLE foo RESTART IDENTITY`;

    // One canceled poke
    expect(await downstream.dequeue()).toMatchObject([
      'pokeStart',
      {pokeID: expect.any(String)},
    ]);
    expect(await downstream.dequeue()).toMatchObject([
      'pokeEnd',
      {pokeID: expect.any(String), cancel: true},
    ]);

    expect(await downstream.dequeue()).toMatchObject([
      'pokeStart',
      {pokeID: expect.any(String)},
    ]);
    expect(await downstream.dequeue()).toMatchObject([
      'pokePart',
      {
        pokeID: expect.any(String),
        rowsPatch: [
          {
            op: 'del',
            tableName: 'foo',
            id: {id: 'bar'},
          },
          {
            op: 'del',
            tableName: 'foo',
            id: {id: 'voo'},
          },
>>>>>>> 9b537e76
        ],
      },
    ]);
    expect(await downstream.dequeue()).toMatchObject([
      'pokeEnd',
      {pokeID: expect.any(String)},
    ]);
  });
});<|MERGE_RESOLUTION|>--- conflicted
+++ resolved
@@ -214,14 +214,11 @@
         pokeID: '00:02',
         gotQueriesPatch: [{op: 'put', hash: 'query-hash1', ast: FOO_QUERY}],
         rowsPatch: [
-<<<<<<< HEAD
-          {op: 'put', tableName: 'foo', id: {id: 'bar'}, rest: {val: 'baz'}},
-=======
           {
             op: 'put',
             tableName: 'foo',
-            value: {
-              id: 'bar',
+            id: {id: 'bar'},
+            rest: {
               val: 'baz',
               b: true,
               j1: {foo: 'bar'},
@@ -230,7 +227,6 @@
               j4: 'string',
             },
           },
->>>>>>> 9b537e76
         ],
       },
     ]);
@@ -253,14 +249,11 @@
       {
         pokeID: expect.any(String),
         rowsPatch: [
-<<<<<<< HEAD
-          {op: 'put', tableName: 'foo', id: {id: 'voo'}, rest: {val: 'doo'}},
-=======
           {
             op: 'put',
             tableName: 'foo',
-            value: {
-              id: 'voo',
+            id: {id: 'voo'},
+            rest: {
               val: 'doo',
               b: false,
               j1: 'foo',
@@ -309,7 +302,6 @@
             tableName: 'foo',
             id: {id: 'voo'},
           },
->>>>>>> 9b537e76
         ],
       },
     ]);
