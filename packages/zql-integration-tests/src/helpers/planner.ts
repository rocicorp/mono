import {mapAST} from '../../../zero-protocol/src/ast.ts';
import type {NameMapper} from '../../../zero-types/src/name-mapper.ts';
import {planQuery} from '../../../zql/src/planner/planner-builder.ts';
import type {ConnectionCostModel} from '../../../zql/src/planner/planner-connection.ts';
<<<<<<< HEAD
import {asQueryInternals} from '../../../zql/src/query/query-internals.ts';
import type {AnyQuery} from '../../../zql/src/query/query.ts';
=======
import type {AnyQuery} from '../../../zql/src/query/query-impl.ts';
import type {PlanDebugger} from '../../../zql/src/planner/planner-debug.ts';
>>>>>>> a4804239

export function makeGetPlanAST(
  mapper: NameMapper,
  costModel: ConnectionCostModel,
) {
<<<<<<< HEAD
  return (q: AnyQuery) => {
    const completedAST = asQueryInternals(q).completedAST;
    return planQuery(mapAST(completedAST, mapper), costModel);
  };
=======
  return (q: AnyQuery, planDebugger?: PlanDebugger) =>
    planQuery(mapAST(q.ast, mapper), costModel, planDebugger);
>>>>>>> a4804239
}

// oxlint-disable-next-line no-explicit-any
export function pick(node: any, path: (string | number)[]) {
  let cur = node;
  for (const p of path) {
    cur = cur[p];
    if (cur === undefined) return undefined;
  }
  return cur;
}<|MERGE_RESOLUTION|>--- conflicted
+++ resolved
@@ -2,27 +2,18 @@
 import type {NameMapper} from '../../../zero-types/src/name-mapper.ts';
 import {planQuery} from '../../../zql/src/planner/planner-builder.ts';
 import type {ConnectionCostModel} from '../../../zql/src/planner/planner-connection.ts';
-<<<<<<< HEAD
+import type {PlanDebugger} from '../../../zql/src/planner/planner-debug.ts';
 import {asQueryInternals} from '../../../zql/src/query/query-internals.ts';
 import type {AnyQuery} from '../../../zql/src/query/query.ts';
-=======
-import type {AnyQuery} from '../../../zql/src/query/query-impl.ts';
-import type {PlanDebugger} from '../../../zql/src/planner/planner-debug.ts';
->>>>>>> a4804239
 
 export function makeGetPlanAST(
   mapper: NameMapper,
   costModel: ConnectionCostModel,
 ) {
-<<<<<<< HEAD
-  return (q: AnyQuery) => {
+  return (q: AnyQuery, planDebugger?: PlanDebugger) => {
     const completedAST = asQueryInternals(q).completedAST;
-    return planQuery(mapAST(completedAST, mapper), costModel);
+    return planQuery(mapAST(completedAST, mapper), costModel, planDebugger);
   };
-=======
-  return (q: AnyQuery, planDebugger?: PlanDebugger) =>
-    planQuery(mapAST(q.ast, mapper), costModel, planDebugger);
->>>>>>> a4804239
 }
 
 // oxlint-disable-next-line no-explicit-any
