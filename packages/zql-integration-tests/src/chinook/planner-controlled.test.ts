// cases with a controlled cost model
import {describe, expect, test} from 'vitest';
import {assert} from '../../../shared/src/asserts.ts';
import {must} from '../../../shared/src/must.ts';
import type {Condition, Ordering} from '../../../zero-protocol/src/ast.ts';
import {planQuery} from '../../../zql/src/planner/planner-builder.ts';
import type {CostModelCost} from '../../../zql/src/planner/planner-connection.ts';
import type {PlannerConstraint} from '../../../zql/src/planner/planner-constraint.ts';
import {queryWithContext} from '../../../zql/src/query/query-internals.ts';
import type {AnyQuery} from '../../../zql/src/query/query.ts';
import {pick} from '../helpers/planner.ts';
import {builder} from './schema.ts';

function ast(q: AnyQuery) {
  return queryWithContext(q, undefined).ast;
}

describe('one join', () => {
  test('no changes in cost', () => {
<<<<<<< HEAD
    const costModel = () => ({startupCost: 0, baseCardinality: 10});
    const unplanned = ast(builder.track.whereExists('album'));

=======
    const costModel = () => ({startupCost: 0, rows: 10});
    const unplanned = builder.track.whereExists('album').ast;
>>>>>>> c5fd7780
    const planned = planQuery(unplanned, costModel);

    // With semi-join overhead, planner now prefers flipped joins even when base costs are equal
    // This is expected: flipped joins are more efficient than semi-joins for equal row counts
    expect(pick(planned, ['where', 'flip'])).toBe(true);
  });

  test('track.exists(album): track is more expensive', () => {
    const costModel = makeCostModel({track: 5000, album: 100});
    const planned = planQuery(
      ast(builder.track.whereExists('album')),
      costModel,
    );
    expect(pick(planned, ['where', 'flip'])).toBe(true);
  });

  test('track.exists(album): album is more expensive', () => {
    const costModel = makeCostModel({track: 100, album: 5000});
    const planned = planQuery(
      ast(builder.track.whereExists('album')),
      costModel,
    );
    expect(pick(planned, ['where', 'flip'])).toBe(false);
  });
});

describe('two joins via and', () => {
  test('track.exists(album).exists(genre): track > album > genre', () => {
    const costModel = makeCostModel({track: 5000, album: 100, genre: 10});
    const planned = planQuery(
      ast(builder.track.whereExists('album').whereExists('genre')),
      costModel,
    );

    expect(pick(planned, ['where', 'conditions', 0, 'flip'])).toBe(false);
    expect(pick(planned, ['where', 'conditions', 1, 'flip'])).toBe(true);
    expect(
      pick(planned, ['where', 'conditions', 1, 'related', 'subquery', 'table']),
    ).toBe('genre');
  });

  test('track.exists(album).exists(genre): track > genre > album', () => {
    const costModel = makeCostModel({track: 5000, album: 10, genre: 100});
    const planned = planQuery(
      ast(builder.track.whereExists('album').whereExists('genre')),
      costModel,
    );

    expect(pick(planned, ['where', 'conditions', 0, 'flip'])).toBe(true);
    expect(pick(planned, ['where', 'conditions', 1, 'flip'])).toBe(false);
    expect(
      pick(planned, ['where', 'conditions', 0, 'related', 'subquery', 'table']),
    ).toBe('album');
  });
});

describe('two joins via or', () => {
  test('track.exists(album).or.exists(genre): track > album > genre', () => {
    const costModel = makeCostModel({track: 500000, album: 10, genre: 10});
    const planned = planQuery(
      ast(
        builder.track.where(({or, exists}) =>
          or(exists('album'), exists('genre')),
        ),
      ),
      costModel,
    );

    expect(pick(planned, ['where', 'conditions', 0, 'flip'])).toBe(true);
    expect(pick(planned, ['where', 'conditions', 1, 'flip'])).toBe(true);
  });

  test('track.exists(album).or.exists(invoiceLines): track < invoiceLines > album', () => {
    const costModel = (
      table: string,
      _sort: Ordering,
      _filters: Condition | undefined,
      constraint: PlannerConstraint | undefined,
    ): CostModelCost => {
      if (table === 'album') {
        if (constraint !== undefined) {
          // fetching album by id
          assert(
            constraint.hasOwnProperty('id'),
            'Expected constraint to have id',
          );
          return {startupCost: 0, rows: 1};
        }
        return {startupCost: 0, rows: 2}; // only 2 albums with the name 'Outlaw Blues'
      }

      if (table === 'invoiceLine') {
        if (constraint !== undefined) {
          // fetching invoiceLines by trackId
          assert(
            constraint.hasOwnProperty('trackId'),
            'Expected constraint to have trackId',
          );
          // TODO: We cannot get this to flip one and not the other without incorporating
          // limits and selectivity into the cost model. For now, just return a low cost to
          // simulate the track quickly matching invoices and returning early.
          return {startupCost: 0, rows: 0.1};
        }

        return {startupCost: 0, rows: 10_000};
      }

      if (table === 'track') {
        if (constraint !== undefined) {
          if (constraint.hasOwnProperty('id')) {
            return {startupCost: 0, rows: 1};
          }
          if (constraint.hasOwnProperty('albumId')) {
            return {startupCost: 0, rows: 10};
          }
          throw new Error('Unexpected constraint on track');
        }
        return {startupCost: 0, rows: 1_000};
      }

      throw new Error(`Unexpected table: ${table}`);
    };

    const planned = planQuery(
      ast(
        builder.track.where(({or, exists}) =>
          or(
            exists('album', q => q.where('title', 'Outlaw Blues')),
            exists('invoiceLines'),
          ),
        ),
      ),
      costModel,
    );

    expect(pick(planned, ['where', 'conditions', 0, 'flip'])).toBe(true);
    expect(pick(planned, ['where', 'conditions', 1, 'flip'])).toBe(false);
  });
});

describe('double nested exists', () => {
  test('track.exists(album.exists(artist)): track > album > artist', () => {
    const costModel = makeCostModel({track: 5000, album: 100, artist: 10});
    const planned = planQuery(
      ast(
        builder.track.where(({exists}) =>
          exists('album', q => q.whereExists('artist')),
        ),
      ),
      costModel,
    );

    // Artist should be flipped which forces all others to flip too
    expect(pick(planned, ['where', 'flip'])).toBe(true);
    expect(
      pick(planned, ['where', 'related', 'subquery', 'where', 'flip']),
    ).toBe(true);
  });

  test('track.exists(album.exists(artist)): artist > album > track', () => {
    const costModel = makeCostModel({track: 10, album: 100, artist: 5000});
    const planned = planQuery(
      ast(
        builder.track.where(({exists}) =>
          exists('album', q => q.whereExists('artist')),
        ),
      ),
      costModel,
    );

    // No flips
    expect(pick(planned, ['where', 'flip'])).toBe(false);
    expect(
      pick(planned, ['where', 'related', 'subquery', 'where', 'flip']),
    ).toBe(false);
  });

  test('track.exists(album.exists(artist)): track > artist > album', () => {
    const costModel = makeCostModel({track: 1000, album: 10, artist: 100});
    const planned = planQuery(
      ast(
        builder.track.where(({exists}) =>
          exists('album', q => q.whereExists('artist')),
        ),
      ),
      costModel,
    );

    // join order: artist -> album -> track
    // With semi-join overhead, planner now flips both joins to avoid overhead
    expect(pick(planned, ['where', 'flip'])).toBe(true);
    expect(
      pick(planned, ['where', 'related', 'subquery', 'where', 'flip']),
    ).toBe(true);
  });
});

describe('no exists', () => {
  test('simple', () => {
    const costModel = makeCostModel({track: 1000, album: 10, artist: 100});
    const unplanned = ast(builder.track.where('name', 'Outlaw Blues'));
    const planned = planQuery(unplanned, costModel);

    // No joins to plan, should be unchanged
    expect(planned).toEqual(unplanned);
  });

  test('with related', () => {
    const costModel = makeCostModel({track: 1000, album: 10, artist: 100});
    const unplanned = ast(
      builder.track
        .where('name', 'Outlaw Blues')
        .related('album', q => q.where('title', 'Outlaw Blues')),
    );
    const planned = planQuery(unplanned, costModel);
    // No joins to plan, should be unchanged
    expect(planned).toEqual(unplanned);
  });

  test('with or', () => {
    const costModel = makeCostModel({track: 1000, album: 10, artist: 100});
    const unplanned = ast(
      builder.track.where(({or, cmp}) =>
        or(cmp('name', 'Outlaw Blues'), cmp('composer', 'foo')),
      ),
    );
    const planned = planQuery(unplanned, costModel);
    // No joins to plan, should be unchanged
    expect(planned).toEqual(unplanned);
  });
});

describe('related calls get plans', () => {
  test('1:1 will not flip since it is anchored by primary key', () => {
    // album cost is decimated to 1 during the `related` transition since we are related by `albumId -> id`
    const costModel = makeCostModel({track: 1000, album: 100000, artist: 2});
    const unplanned = ast(
      builder.track
        .where('name', 'Outlaw Blues')
        .related('album', q => q.whereExists('artist')),
    );
    const planned = planQuery(unplanned, costModel);

    expect(pick(planned, ['related', 0, 'subquery', 'where', 'flip'])).toBe(
      false,
    );
  });

  test('1:many may flip', () => {
    const unplanned = ast(
      builder.album.related('tracks', q =>
        q.whereExists('genre', q => q.where('name', 'Foo')),
      ),
    );
    const costModel = (
      table: string,
      _sort: Ordering,
      _filters: Condition | undefined,
      constraint: PlannerConstraint | undefined,
    ): CostModelCost => {
      // Force `.related('tracks')` to be more expensive
      if (table === 'track') {
        assert(
          constraint?.hasOwnProperty('albumId'),
          'Expected constraint to have albumId',
        );
        // if we flip to do genre, we can reduce the cost.
        if (constraint?.hasOwnProperty('genreId')) {
          return {
            rows: 1,
            startupCost: 0,
          };
        }
        return {
          rows: 10_000,
          startupCost: 0,
        };
      }
      return {
        rows: 10,
        startupCost: 0,
      };
    };

    const planned = planQuery(unplanned, costModel);
    expect(pick(planned, ['related', 0, 'subquery', 'where', 'flip'])).toBe(
      true,
    );
  });
});

describe('junction edge', () => {
  test('playlist -> track', () => {
    // should incur no flips since fewer playlists than tracks
    const costModel = makeCostModel({
      playlist: 100,
      playlistTrack: 1000,
      track: 10000,
    });
    const planned = planQuery(
      ast(builder.playlist.whereExists('tracks')),
      costModel,
    );

    // No flip: playlist (100) -> playlistTrack -> track is cheaper than flipping
    expect(pick(planned, ['where', 'flip'])).toBe(false);
  });

  test('track -> playlist', () => {
    // should flip since fewer playlists than tracks
    const costModel = makeCostModel({
      playlist: 100,
      playlistTrack: 1000,
      track: 10000,
    });
    const planned = planQuery(
      ast(builder.track.whereExists('playlists')),
      costModel,
    );

    // Flip: start from playlist (100) instead of track (10000)
    expect(pick(planned, ['where', 'flip'])).toBe(true);
  });
});

test('ors anded one after the other', () => {
  // (A or B) and (C or D)
  const astResult = ast(
    builder.track
      .where(({or, exists}) => or(exists('album'), exists('genre')))
      .where(({or, exists}) => or(exists('invoiceLines'), exists('mediaType'))),
  );

  const costModel = makeCostModel({
    track: 10000,
    album: 10000,
    genre: 10000,
    invoiceLine: 10000,
    mediaType: 10000,
  });

  const planned = planQuery(astResult, costModel);

  // With uniform costs, planner should keep original order (no flips)
  // Check first OR: album and genre
  expect(
    pick(planned, ['where', 'conditions', 0, 'conditions', 0, 'flip']),
  ).toBe(false);
  expect(
    pick(planned, ['where', 'conditions', 0, 'conditions', 1, 'flip']),
  ).toBe(false);

  // Check second OR: invoiceLines and mediaType
  // flipping invoice lines is actually cheaper due to the FK from invoiceLine -> track
  expect(
    pick(planned, ['where', 'conditions', 1, 'conditions', 0, 'flip']),
  ).toBe(true);
  expect(
    pick(planned, ['where', 'conditions', 1, 'conditions', 1, 'flip']),
  ).toBe(false);
});

function makeCostModel(costs: Record<string, number>) {
  return (
    table: string,
    _sort: Ordering,
    _filters: Condition | undefined,
    constraint: PlannerConstraint | undefined,
  ): CostModelCost => {
    constraint = constraint ?? {};
    if ('id' in constraint) {
      // Primary key constraint, very fast
      return {
        startupCost: 0,
        rows: 1,
      };
    }

    if (table === 'invoiceLine' && 'trackId' in constraint) {
      // not many invoices lines per track
      return {
        startupCost: 0,
        rows: 100,
      };
    }

    if (table === 'track' && 'albumId' in constraint) {
      // not many tracks per album
      return {
        startupCost: 0,
        rows: 10,
      };
    }

    const ret =
      must(costs[table]) / (Object.keys(constraint).length * 100 || 1);
    return {
      startupCost: 0,
      rows: ret,
    };
  };
}<|MERGE_RESOLUTION|>--- conflicted
+++ resolved
@@ -17,14 +17,8 @@
 
 describe('one join', () => {
   test('no changes in cost', () => {
-<<<<<<< HEAD
-    const costModel = () => ({startupCost: 0, baseCardinality: 10});
+    const costModel = () => ({startupCost: 0, rows: 10});
     const unplanned = ast(builder.track.whereExists('album'));
-
-=======
-    const costModel = () => ({startupCost: 0, rows: 10});
-    const unplanned = builder.track.whereExists('album').ast;
->>>>>>> c5fd7780
     const planned = planQuery(unplanned, costModel);
 
     // With semi-join overhead, planner now prefers flipped joins even when base costs are equal
