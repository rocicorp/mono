{
  "name": "@rocicorp/reflect",
  "description": "",
<<<<<<< HEAD
  "version": "0.34.0-canary.1",
=======
  "version": "0.34.0",
>>>>>>> 938f2084
  "license": "SEE LICENSE IN https://roci.dev/terms.html",
  "type": "module",
  "main": "index.js",
  "module": "index.js",
  "types": "index.d.ts",
  "bin": {
    "reflect": "cli.js"
  },
  "scripts": {
    "build": "node tool/verify-dependencies.js && node tool/build.js",
    "format": "prettier --ignore-path .gitignore --write *",
    "check-format": "prettier --ignore-path .gitignore --check *",
    "check-types": "tsc --noEmit",
    "lint": "eslint --ext .ts,.tsx,.js,.jsx tool/",
    "//": "Force is used to ensure reflect-shared is rebuilt picking up the latest version from this package.json",
    "prepack": "turbo run test --force",
    "postpack": "node tool/check-version.js && node tool/check-ambient-context.js"
  },
  "dependencies": {
    "@badrap/valita": "^0.2.10",
    "@inquirer/confirm": "^2.0.9",
    "@inquirer/input": "^1.2.8",
    "@rocicorp/lock": "^1.0.3",
    "@rocicorp/logger": "^5.2.1",
    "@rocicorp/resolver": "^1.0.1",
    "devtools-protocol": "^0.0.1179426",
    "esbuild": "^0.18.3",
    "firebase": "9.23.0",
    "firebase-functions": "^4.4.0",
    "get-port": "^7.0.0",
    "is-port-reachable": "^4.0.0",
    "miniflare": "^3.20230717.0",
    "nanoid": "^4.0.2",
    "open": "^9.1.0",
    "picocolors": "^1.0.0",
    "pkg-up": "^4.0.0",
    "semver": "^7.5.4",
    "validate-npm-package-name": "^5.0.0",
    "ws": "^8.13.0",
    "yargs": "^17.4.1"
  },
  "devDependencies": {
    "@rocicorp/eslint-config": "^0.4.2",
    "@rocicorp/prettier-config": "^0.1.1",
    "@types/node": "^18.16.0",
    "reflect-cli": "0.1.2",
    "reflect-client": "0.0.0",
    "reflect-server": "0.0.0",
    "reflect-shared": "0.0.0",
    "replicache": "13.0.1"
  },
  "peerDependencies": {
    "wrangler": "^2.13.0"
  },
  "files": [
    "cli.js",
    "client.d.ts",
    "client.js",
    "index.d.ts",
    "index.js",
    "server.d.ts",
    "server.js",
    "bin/cli.js",
    "script-templates/dev-script.js",
    "script-templates/prod-script.js",
    "bin/templates",
    "out"
  ],
  "directories": {
    "template": "bin/templates"
  },
  "exports": {
    ".": "./index.js",
    "./client": "./client.js",
    "./server": "./server.js"
  },
  "eslintConfig": {
    "extends": "@rocicorp/eslint-config",
    "env": {
      "node": true
    }
  },
  "prettier": "@rocicorp/prettier-config"
}<|MERGE_RESOLUTION|>--- conflicted
+++ resolved
@@ -1,11 +1,7 @@
 {
   "name": "@rocicorp/reflect",
   "description": "",
-<<<<<<< HEAD
-  "version": "0.34.0-canary.1",
-=======
   "version": "0.34.0",
->>>>>>> 938f2084
   "license": "SEE LICENSE IN https://roci.dev/terms.html",
   "type": "module",
   "main": "index.js",
