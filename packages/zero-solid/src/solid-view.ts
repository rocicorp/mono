--- conflicted
+++ resolved
@@ -1,5 +1,4 @@
 import {produce, reconcile, type SetStoreFunction} from 'solid-js/store';
-import type {ReadonlyJSONValue} from '../../shared/src/json.ts';
 import {
   applyChange,
   type AnyViewFactory,
@@ -15,44 +14,12 @@
   type TTL,
   type ViewChange,
 } from '../../zero-client/src/mod.js';
-<<<<<<< HEAD
-import type {ErroredQuery} from '../../zero-protocol/src/custom-queries.ts';
-import {idSymbol} from '../../zql/src/ivm/view-apply-change.ts';
-
-export type QueryResultDetails = Readonly<
-  | {
-      type: 'complete';
-    }
-  | {
-      type: 'unknown';
-    }
-  | QueryErrorDetails
->;
-
-type QueryErrorDetails = {
-  type: 'error';
-  refetch: () => void;
-  error:
-    | {
-        type: 'app';
-        queryName: string;
-        details: ReadonlyJSONValue;
-      }
-    | {
-        type: 'http';
-        queryName: string;
-        status: number;
-        details: ReadonlyJSONValue;
-      };
-};
-=======
 import type {
   QueryErrorDetails,
   QueryResultDetails,
 } from '../../zero-client/src/types/query-result.ts';
 import type {ErroredQuery} from '../../zero-protocol/src/custom-queries.ts';
 import {idSymbol} from '../../zql/src/ivm/view-apply-change.ts';
->>>>>>> adbe6058
 
 export type State = [Entry, QueryResultDetails];
 
