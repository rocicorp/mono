import {resolver} from '@rocicorp/resolver';
import React, {useSyncExternalStore} from 'react';
import {deepClone} from '../../shared/src/deep-clone.ts';
import type {Immutable} from '../../shared/src/immutable.ts';
import type {ReadonlyJSONValue} from '../../shared/src/json.ts';
import type {CustomMutatorDefs} from '../../zero-client/src/client/custom.ts';
import {Zero} from '../../zero-client/src/client/zero.ts';
import type {ErroredQuery} from '../../zero-protocol/src/custom-queries.ts';
import type {Schema} from '../../zero-schema/src/builder/schema-builder.ts';
import type {Format} from '../../zql/src/ivm/view.ts';
import {type HumanReadable, type Query} from '../../zql/src/query/query.ts';
import {DEFAULT_TTL_MS, type TTL} from '../../zql/src/query/ttl.ts';
import type {ResultType, TypedView} from '../../zql/src/query/typed-view.ts';
import {useZero} from './zero-provider.tsx';

export type QueryResultDetails = Readonly<
  | {
      type: 'complete';
    }
  | {
      type: 'unknown';
    }
  | QueryErrorDetails
>;

type QueryErrorDetails = {
  type: 'error';
  refetch: () => void;
  error:
    | {
        type: 'app';
        queryName: string;
        details: ReadonlyJSONValue;
      }
    | {
        type: 'http';
        queryName: string;
        status: number;
        details: ReadonlyJSONValue;
      };
};

export type QueryResult<TReturn> = readonly [
  HumanReadable<TReturn>,
  QueryResultDetails,
];

export type UseQueryOptions = {
  enabled?: boolean | undefined;
  /**
   * Time to live (TTL) in seconds. Controls how long query results are cached
   * after the query is removed. During this time, Zero continues to sync the query.
   * Default is 'never'.
   */
  ttl?: TTL | undefined;
};

export type UseSuspenseQueryOptions = UseQueryOptions & {
  /**
   * Whether to suspend until:
   * - 'partial': the query has partial results (partial array or defined
   *   value for singular results) which may be of result type 'unknown',
   *   or the query result type is 'complete' (in which case results may be
   *   empty).  This is useful for suspending until there are partial
   *   optimistic local results, or the query has completed loading from the
   *   server.
   * - 'complete': the query result type is 'complete'.
   *
   * Default is 'partial'.
   */
  suspendUntil?: 'complete' | 'partial';
};

<<<<<<< HEAD
const reactUse = (React as unknown as {use?: (p: Promise<unknown>) => void})
  .use;
=======
const reactUse = (React as {use?: (p: Promise<unknown>) => void}).use;
>>>>>>> b14ea8c4
const suspend: (p: Promise<unknown>) => void = reactUse
  ? reactUse
  : p => {
      throw p;
    };

export function useQuery<
  TSchema extends Schema,
  TTable extends keyof TSchema['tables'] & string,
  TReturn,
  TContext,
>(
  query: Query<TSchema, TTable, TReturn, TContext>,
  options?: UseQueryOptions | boolean,
): QueryResult<TReturn> {
  let enabled = true;
  let ttl: TTL = DEFAULT_TTL_MS;
  if (typeof options === 'boolean') {
    enabled = options;
  } else if (options) {
    ({enabled = true, ttl = DEFAULT_TTL_MS} = options);
  }

  const zero = useZero();

  const view = viewStore.getView(zero, query, enabled, ttl);

  // https://react.dev/reference/react/useSyncExternalStore
  return useSyncExternalStore(
    view.subscribeReactInternals,
    view.getSnapshot,
    view.getSnapshot,
  );
}

export function useSuspenseQuery<
  TSchema extends Schema,
  TTable extends keyof TSchema['tables'] & string,
  TReturn,
  TContext,
>(
  query: Query<TSchema, TTable, TReturn, TContext>,
  options?: UseSuspenseQueryOptions | boolean,
): QueryResult<TReturn> {
  let enabled = true;
  let ttl: TTL = DEFAULT_TTL_MS;
  let suspendUntil: 'complete' | 'partial' = 'partial';
  if (typeof options === 'boolean') {
    enabled = options;
  } else if (options) {
    ({
      enabled = true,
      ttl = DEFAULT_TTL_MS,
      suspendUntil = 'complete',
    } = options);
  }

  const zero = useZero();

  const view = viewStore.getView(zero, query, enabled, ttl);
  // https://react.dev/reference/react/useSyncExternalStore
  const snapshot = useSyncExternalStore(
    view.subscribeReactInternals,
    view.getSnapshot,
    view.getSnapshot,
  );

  if (enabled) {
    if (suspendUntil === 'complete' && !view.complete) {
      suspend(view.waitForComplete());
    }

    if (suspendUntil === 'partial' && !view.nonEmpty) {
      suspend(view.waitForNonEmpty());
    }
  }

  return snapshot;
}

const emptyArray: unknown[] = [];
const disabledSubscriber = () => () => {};

const resultTypeUnknown = {type: 'unknown'} as const;
const resultTypeComplete = {type: 'complete'} as const;
const resultTypeError = {type: 'error'} as const;

const emptySnapshotSingularUnknown = [undefined, resultTypeUnknown] as const;
const emptySnapshotSingularComplete = [undefined, resultTypeComplete] as const;
const emptySnapshotSingularErrorUnknown = [undefined, resultTypeError] as const;
const emptySnapshotPluralUnknown = [emptyArray, resultTypeUnknown] as const;
const emptySnapshotPluralComplete = [emptyArray, resultTypeComplete] as const;
const emptySnapshotErrorUnknown = [emptyArray, resultTypeError] as const;

function getDefaultSnapshot<TReturn>(singular: boolean): QueryResult<TReturn> {
  return (
    singular ? emptySnapshotSingularUnknown : emptySnapshotPluralUnknown
  ) as QueryResult<TReturn>;
}

/**
 * Returns a new snapshot or one of the empty predefined ones. Returning the
 * predefined ones is important to prevent unnecessary re-renders in React.
 */
function getSnapshot<TReturn>(
  singular: boolean,
  data: HumanReadable<TReturn>,
  resultType: ResultType,
  refetchFn: () => void,
  error?: ErroredQuery | undefined,
): QueryResult<TReturn> {
  if (singular && data === undefined) {
    switch (resultType) {
      case 'error':
        if (error) {
          return [
            undefined,
            makeError(refetchFn, error),
          ] as unknown as QueryResult<TReturn>;
        }
        return emptySnapshotSingularErrorUnknown as unknown as QueryResult<TReturn>;
      case 'complete':
        return emptySnapshotSingularComplete as unknown as QueryResult<TReturn>;
      case 'unknown':
        return emptySnapshotSingularUnknown as unknown as QueryResult<TReturn>;
    }
  }

  if (!singular && (data as unknown[]).length === 0) {
    switch (resultType) {
      case 'error':
        if (error) {
          return [
            emptyArray,
            makeError(refetchFn, error),
          ] as unknown as QueryResult<TReturn>;
        }
        return emptySnapshotErrorUnknown as unknown as QueryResult<TReturn>;
      case 'complete':
        return emptySnapshotPluralComplete as unknown as QueryResult<TReturn>;
      case 'unknown':
        return emptySnapshotPluralUnknown as unknown as QueryResult<TReturn>;
    }
  }

  switch (resultType) {
    case 'error':
      if (error) {
        return [data, makeError(refetchFn, error)];
      }
      return [
        data,
        makeError(refetchFn, {
          error: 'app',
          id: 'unknown',
          name: 'unknown',
          details: 'An unknown error occurred',
        }),
      ];
    case 'complete':
      return [data, resultTypeComplete];
    case 'unknown':
      return [data, resultTypeUnknown];
  }
}

function makeError(
  refetch: () => void,
  error: ErroredQuery,
): QueryErrorDetails {
  return {
    type: 'error',
    refetch,
    error:
      error.error === 'app' || error.error === 'zero'
        ? {
            type: 'app',
            queryName: error.name,
            details: error.details,
          }
        : {
            type: 'http',
            queryName: error.name,
            status: error.status,
            details: error.details,
          },
  };
}

declare const TESTING: boolean;

<<<<<<< HEAD
// eslint-disable-next-line @typescript-eslint/no-explicit-any
type ViewWrapperAny = ViewWrapper<any, any, any, any, any>;
=======
// oxlint-disable-next-line @typescript-eslint/no-explicit-any
type ViewWrapperAny = ViewWrapper<any, any, any>;
>>>>>>> b14ea8c4

const allViews = new WeakMap<ViewStore, Map<string, ViewWrapperAny>>();

export function getAllViewsSizeForTesting(store: ViewStore): number {
  if (TESTING) {
    return allViews.get(store)?.size ?? 0;
  }
  return 0;
}

/**
 * A global store of all active views.
 *
 * React subscribes and unsubscribes to these views
 * via `useSyncExternalStore`.
 *
 * Managing views through `useEffect` or `useLayoutEffect` causes
 * inconsistencies because effects run after render.
 *
 * For example, if useQuery used use*Effect in the component below:
 * ```ts
 * function Foo({issueID}) {
 *   const issue = useQuery(z.query.issue.where('id', issueID).one());
 *   if (issue?.id !== undefined && issue.id !== issueID) {
 *     console.log('MISMATCH!', issue.id, issueID);
 *   }
 * }
 * ```
 *
 * `MISMATCH` will be printed whenever the `issueID` prop changes.
 *
 * This is because the component will render once with
 * the old state returned from `useQuery`. Then the effect inside
 * `useQuery` will run. The component will render again with the new
 * state. This inconsistent transition can cause unexpected results.
 *
 * Emulating `useEffect` via `useState` and `if` causes resource leaks.
 * That is:
 *
 * ```ts
 * function useQuery(q) {
 *   const [oldHash, setOldHash] = useState();
 *   if (hash(q) !== oldHash) {
 *      // make new view
 *   }
 *
 *   useEffect(() => {
 *     return () => view.destroy();
 *   }, []);
 * }
 * ```
 *
 * I'm not sure why but in strict mode the cleanup function
 * fails to be called for the first instance of the view and only
 * cleans up later instances.
 *
 * Swapping `useState` to `useRef` has similar problems.
 */
export class ViewStore {
  #views = new Map<string, ViewWrapperAny>();

  constructor() {
    if (TESTING) {
      allViews.set(this, this.#views);
    }
  }

  getView<
    TSchema extends Schema,
    TTable extends keyof TSchema['tables'] & string,
    TReturn,
    MD extends CustomMutatorDefs | undefined,
    TContext,
  >(
    zero: Zero<TSchema, MD, TContext>,
    query: Query<TSchema, TTable, TReturn, TContext>,
    enabled: boolean,
    ttl: TTL,
  ): {
    getSnapshot: () => QueryResult<TReturn>;
    subscribeReactInternals: (internals: () => void) => () => void;
    updateTTL: (ttl: TTL) => void;
    waitForComplete: () => Promise<void>;
    waitForNonEmpty: () => Promise<void>;
    complete: boolean;
    nonEmpty: boolean;
  } {
    const {format} = query;
    if (!enabled) {
      return {
        getSnapshot: () => getDefaultSnapshot(format.singular),
        subscribeReactInternals: disabledSubscriber,
        updateTTL: () => {},
        waitForComplete: () => Promise.resolve(),
        waitForNonEmpty: () => Promise.resolve(),
        complete: false,
        nonEmpty: false,
      };
    }

    const hash = query.hash() + zero.clientID;
    let existing = this.#views.get(hash);
    if (!existing) {
      existing = new ViewWrapper(zero, query, format, ttl, view => {
        const currentView = this.#views.get(hash);
        if (currentView && currentView !== view) {
          // we replaced the view with a new one already.
          return;
        }
        this.#views.delete(hash);
      });
      this.#views.set(hash, existing);
    } else {
      existing.updateTTL(ttl);
    }
    return existing as ViewWrapper<TSchema, TTable, TReturn, MD, TContext>;
  }
}

const viewStore = new ViewStore();

/**
 * This wraps and ref counts a view.
 *
 * The only signal we have from React as to whether or not it is
 * done with a view is when it calls `unsubscribe`.
 *
 * In non-strict-mode we can clean up the view as soon
 * as the listener count goes to 0.
 *
 * In strict-mode, the listener count will go to 0 then a
 * new listener for the same view is immediately added back.
 *
 * This is why the `onMaterialized` and `onDematerialized` callbacks exist --
 * they allow a view which React is still referencing to be added
 * back into the store when React re-subscribes to it.
 *
 * This wrapper also exists to deal with the various
 * `useSyncExternalStore` caveats that cause excessive
 * re-renders and materializations.
 *
 * See: https://react.dev/reference/react/useSyncExternalStore#caveats
 * Especially:
 * 1. The store snapshot returned by getSnapshot must be immutable. If the underlying store has mutable data, return a new immutable snapshot if the data has changed. Otherwise, return a cached last snapshot.
 * 2. If a different subscribe function is passed during a re-render, React will re-subscribe to the store using the newly passed subscribe function. You can prevent this by declaring subscribe outside the component.
 */
class ViewWrapper<
  TSchema extends Schema,
  TTable extends keyof TSchema['tables'] & string,
  TReturn,
  MD extends CustomMutatorDefs | undefined,
  TContext,
> {
  #zero: Zero<TSchema, MD, TContext>;
  #view: TypedView<HumanReadable<TReturn>> | undefined;
  readonly #onDematerialized;
  readonly #query: Query<TSchema, TTable, TReturn, TContext>;
  readonly #format: Format;
  #snapshot: QueryResult<TReturn>;
  #reactInternals: Set<() => void>;
  #ttl: TTL;
  #complete = false;
  #completeResolver = resolver<void>();
  #nonEmpty = false;
  #nonEmptyResolver = resolver<void>();

  constructor(
    zero: Zero<TSchema, MD, TContext>,
    query: Query<TSchema, TTable, TReturn, TContext>,
    format: Format,
    ttl: TTL,
    onDematerialized: (
      view: ViewWrapper<TSchema, TTable, TReturn, MD, TContext>,
    ) => void,
  ) {
    this.#zero = zero;
    this.#query = query;
    this.#format = format;
    this.#ttl = ttl;
    this.#onDematerialized = onDematerialized;
    this.#snapshot = getDefaultSnapshot(format.singular);
    this.#reactInternals = new Set();
    this.#materializeIfNeeded();
  }

  #onData = (
    snap: Immutable<HumanReadable<TReturn>>,
    resultType: ResultType,
    error?: ErroredQuery | undefined,
  ) => {
    const data =
      snap === undefined
        ? snap
        : (deepClone(snap as ReadonlyJSONValue) as HumanReadable<TReturn>);
    this.#snapshot = getSnapshot(
      this.#format.singular,
      data,
      resultType,
      this.#refetch,
      error,
    );
    if (resultType === 'complete' || resultType === 'error') {
      this.#complete = true;
      this.#completeResolver.resolve();
      this.#nonEmpty = true;
      this.#nonEmptyResolver.resolve();
    }

    if (
      this.#format.singular
        ? this.#snapshot[0] !== undefined
        : (this.#snapshot[0] as unknown[]).length !== 0
    ) {
      this.#nonEmpty = true;
      this.#nonEmptyResolver.resolve();
    }

    for (const internals of this.#reactInternals) {
      internals();
    }
  };

  /**
   * Called by the user to force a refetch of the query
   * in the case the query errored.
   */
  #refetch = () => {
    this.#view?.destroy();
    this.#view = undefined;
    this.#materializeIfNeeded();
  };

  #materializeIfNeeded = () => {
    if (this.#view) {
      return;
    }

    this.#view = this.#zero.materialize(this.#query, {ttl: this.#ttl});
    this.#view.addListener(this.#onData);
  };

  getSnapshot = () => this.#snapshot;

  subscribeReactInternals = (internals: () => void): (() => void) => {
    this.#reactInternals.add(internals);
    this.#materializeIfNeeded();
    return () => {
      this.#reactInternals.delete(internals);

      // only schedule a cleanup task if we have no listeners left
      if (this.#reactInternals.size === 0) {
        setTimeout(() => {
          // We already destroyed the view
          if (this.#view === undefined) {
            return;
          }

          // Someone re-registered a listener on this view before the timeout elapsed.
          // This happens often in strict-mode which forces a component
          // to mount, unmount, remount.
          if (this.#reactInternals.size > 0) {
            return;
          }

          this.#view.destroy();
          this.#view = undefined;
          this.#complete = false;
          this.#completeResolver = resolver();
          this.#nonEmpty = false;
          this.#nonEmptyResolver = resolver();
          this.#onDematerialized(this);
        }, 10);
      }
    };
  };

  updateTTL(ttl: TTL): void {
    this.#ttl = ttl;
    this.#view?.updateTTL(ttl);
  }

  get complete() {
    return this.#complete;
  }

  waitForComplete(): Promise<void> {
    return this.#completeResolver.promise;
  }

  get nonEmpty() {
    return this.#nonEmpty;
  }

  waitForNonEmpty(): Promise<void> {
    return this.#nonEmptyResolver.promise;
  }
}<|MERGE_RESOLUTION|>--- conflicted
+++ resolved
@@ -71,12 +71,7 @@
   suspendUntil?: 'complete' | 'partial';
 };
 
-<<<<<<< HEAD
-const reactUse = (React as unknown as {use?: (p: Promise<unknown>) => void})
-  .use;
-=======
 const reactUse = (React as {use?: (p: Promise<unknown>) => void}).use;
->>>>>>> b14ea8c4
 const suspend: (p: Promise<unknown>) => void = reactUse
   ? reactUse
   : p => {
@@ -268,13 +263,8 @@
 
 declare const TESTING: boolean;
 
-<<<<<<< HEAD
-// eslint-disable-next-line @typescript-eslint/no-explicit-any
+// oxlint-disable-next-line @typescript-eslint/no-explicit-any
 type ViewWrapperAny = ViewWrapper<any, any, any, any, any>;
-=======
-// oxlint-disable-next-line @typescript-eslint/no-explicit-any
-type ViewWrapperAny = ViewWrapper<any, any, any>;
->>>>>>> b14ea8c4
 
 const allViews = new WeakMap<ViewStore, Map<string, ViewWrapperAny>>();
 
