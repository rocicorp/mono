--- conflicted
+++ resolved
@@ -10,12 +10,8 @@
 import {loginHandler} from './login.js';
 import {publishHandler, publishOptions} from './publish.js';
 import {statusHandler} from './status.js';
-<<<<<<< HEAD
-import {tailHandler, tailOptions} from './tail.js';
 import {lfgHandler, lfgOptions} from './lfg.js';
-=======
 import {tailHandler, tailOptions} from './tail/index.js';
->>>>>>> 50c1b961
 
 async function main(argv: string[]): Promise<void> {
   const reflectCLI = createCLIParser(argv);
