--- conflicted
+++ resolved
@@ -4,15 +4,11 @@
 import * as path from 'node:path';
 import {compile} from './compile.js';
 import {startDevServer} from './dev/start-dev-server.js';
-<<<<<<< HEAD
-import type {CommonYargsArgv, YargvToInterface} from './yarg-types.js';
 import {mustReadAppConfig} from './app-config.js';
-=======
 import type {CommonYargsArgv} from './yarg-types.js';
 
 const DEFAULT_PORT = 8080;
 const DEFAULT_END_PORT = 65535;
->>>>>>> ee713a04
 
 export function devOptions(yargs: CommonYargsArgv) {
   return (
@@ -49,12 +45,7 @@
 };
 
 export async function devHandler(yargs: DevHandlerArgs) {
-<<<<<<< HEAD
-  const {port} = yargs;
   const {server: script} = mustReadAppConfig();
-=======
-  const {script} = yargs;
->>>>>>> ee713a04
 
   const absPath = path.resolve(script);
   if (!(await exists(absPath))) {
