--- conflicted
+++ resolved
@@ -4,13 +4,8 @@
   "scripts": {
     "build:dev": "rimraf ./lib/**/* && tsc --watch",
     "build": "rimraf ./lib/**/* && npm run lint && unbuild",
-<<<<<<< HEAD
     "serve:dev": "npx firebase-tools emulators:start --only functions",
-    "serve": "npm run build && npx firebase-tools emulators:start --only functions",
-=======
-    "serve:dev": "npx firebase-tools emulators:start staging --only functions",
     "serve": "npm run build && npx firebase-tools emulators:start --project staging --only functions",
->>>>>>> 5ab54dbd
     "shell": "npx firebase-tools functions:shell",
     "start": "npm run build && npm run shell",
     "deploy-functions-staging": "npx firebase-tools deploy --project staging --only functions",
@@ -28,15 +23,9 @@
     "cors": "^2.8.5",
     "firebase-admin": "^11.9.0",
     "firebase-functions": "^4.4.0",
-<<<<<<< HEAD
-    "mirror-protocol": "*",
-    "mirror-schema": "*",
-    "shared": "*",
-=======
     "mirror-protocol": "0.0.0",
     "mirror-schema": "0.0.0",
     "shared": "0.0.0",
->>>>>>> 5ab54dbd
     "tslib": "^2.5.2"
   },
   "devDependencies": {
