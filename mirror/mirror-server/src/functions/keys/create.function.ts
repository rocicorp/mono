import {FieldValue, type Firestore} from 'firebase-admin/firestore';
import {logger} from 'firebase-functions';
import {HttpsError} from 'firebase-functions/v2/https';
import {
  CreateApiKeyResponse,
  createApiKeyRequestSchema,
  createApiKeyResponseSchema,
} from 'mirror-protocol/src/api-keys.js';
import {
  createAppKeyRequestSchema,
  createAppKeyResponseSchema,
} from 'mirror-protocol/src/app-keys.js';
import {
  apiKeyDataConverter,
  apiKeyPath,
  apiKeysCollection,
  isValidApiKeyName,
  normalizePermissions,
  type Permissions,
} from 'mirror-schema/src/api-key.js';
import {randomBytes} from 'node:crypto';
import {
  appAuthorization,
  teamAuthorization,
  userAuthorization,
} from '../validators/auth.js';
import {validateSchema} from '../validators/schema.js';
import {userAgentVersion} from '../validators/version.js';

// TODO: Revisit this limit since it is now per team instead of per app.
export const MAX_KEYS = 100;

export function validatePermissions(
  keyName: string,
  permissions: Record<string, boolean>,
): Permissions {
  if (Object.keys(permissions).length === 0) {
    throw new HttpsError(
      'invalid-argument',
      `No permissions specified for key named "${keyName}"`,
    );
  }
  try {
    return normalizePermissions(permissions);
  } catch (e) {
    logger.warn(`Rejecting permissions: ${String(e)}`, permissions);
    throw new HttpsError('invalid-argument', 'Invalid permissions');
  }
}

export const create = (firestore: Firestore) =>
  validateSchema(createApiKeyRequestSchema, createApiKeyResponseSchema)
    .validate(userAgentVersion())
    .validate(userAuthorization())
    .validate(teamAuthorization(firestore, ['admin']))
    .handle(async request => {
      const {teamID, name, permissions, appIDs} = request;

      return createKey(firestore, teamID, name, permissions, appIDs);
    });

async function createKey(
  firestore: Firestore,
  teamID: string,
  name: string,
  permissions: Record<string, boolean>,
  appIDs: string[],
): Promise<CreateApiKeyResponse> {
  if (!isValidApiKeyName(name)) {
    throw new HttpsError(
      'invalid-argument',
      `Invalid name "${name}". Names must be lowercased alphanumeric, starting with a letter and not ending with a hyphen.`,
    );
  }
  const validatedPermissions = validatePermissions(name, permissions);

  const keyDoc = firestore
    .doc(apiKeyPath(teamID, name))
    .withConverter(apiKeyDataConverter);

  const value = randomBytes(32).toString('base64url');
  await firestore.runTransaction(async tx => {
    const keys = await tx.get(
      firestore.collection(apiKeysCollection(teamID)).count(),
    );
    if (keys.data().count >= MAX_KEYS) {
      throw new HttpsError(
        'resource-exhausted',
        'Maximum keys reached. Use `reflect keys delete` to delete keys',
      );
    }
    const doc = await tx.get(keyDoc);
    if (doc.exists) {
      throw new HttpsError(
        'already-exists',
        `A key named "${name}" already exists.`,
      );
    }
    tx.create(keyDoc, {
      value,
      permissions: validatedPermissions,
      created: FieldValue.serverTimestamp(),
      lastUsed: null,
      apps: appIDs,
    });
  });

  return {
    success: true,
    value,
  };
}

// TODO: Decommission and replace with an error to update @rocicorp/reflect
export const createForApp = (firestore: Firestore) =>
  validateSchema(createAppKeyRequestSchema, createAppKeyResponseSchema)
    .validate(userAgentVersion())
    .validate(userAuthorization())
    .validate(appAuthorization(firestore, ['admin']))
    .handle(async (request, context) => {
      const {appID, name, permissions} = request;
      const {
        app: {teamID},
      } = context;

<<<<<<< HEAD
      return createKey(firestore, teamID, name, permissions, [appID]);
=======
      if (!isValidApiKeyName(name)) {
        throw new HttpsError(
          'invalid-argument',
          `Invalid name "${name}". Names must be lowercased alphanumeric, starting with a letter and not ending with a hyphen.`,
        );
      }
      const validatedPermissions = validatePermissions(name, permissions);

      const keyDoc = firestore
        .doc(apiKeyPath(teamID, name))
        .withConverter(apiKeyDataConverter);

      const value = randomBytes(32).toString('base64url');
      await firestore.runTransaction(async tx => {
        const keys = await tx.get(
          firestore.collection(apiKeysCollection(teamID)).count(),
        );
        if (keys.data().count >= MAX_KEYS) {
          throw new HttpsError(
            'resource-exhausted',
            'Maximum keys reached. Use `reflect keys delete` to delete keys',
          );
        }
        const doc = await tx.get(keyDoc);
        if (doc.exists) {
          throw new HttpsError(
            'already-exists',
            `A key named "${name}" already exists.`,
          );
        }
        tx.create(keyDoc, {
          value,
          permissions: validatedPermissions,
          created: FieldValue.serverTimestamp(),
          lastUsed: null,
          appIDs: [appID],
        });
      });

      return {
        success: true,
        value,
      };
>>>>>>> 6175dfbb
    });<|MERGE_RESOLUTION|>--- conflicted
+++ resolved
@@ -101,7 +101,7 @@
       permissions: validatedPermissions,
       created: FieldValue.serverTimestamp(),
       lastUsed: null,
-      apps: appIDs,
+      appIDs,
     });
   });
 
@@ -123,51 +123,5 @@
         app: {teamID},
       } = context;
 
-<<<<<<< HEAD
       return createKey(firestore, teamID, name, permissions, [appID]);
-=======
-      if (!isValidApiKeyName(name)) {
-        throw new HttpsError(
-          'invalid-argument',
-          `Invalid name "${name}". Names must be lowercased alphanumeric, starting with a letter and not ending with a hyphen.`,
-        );
-      }
-      const validatedPermissions = validatePermissions(name, permissions);
-
-      const keyDoc = firestore
-        .doc(apiKeyPath(teamID, name))
-        .withConverter(apiKeyDataConverter);
-
-      const value = randomBytes(32).toString('base64url');
-      await firestore.runTransaction(async tx => {
-        const keys = await tx.get(
-          firestore.collection(apiKeysCollection(teamID)).count(),
-        );
-        if (keys.data().count >= MAX_KEYS) {
-          throw new HttpsError(
-            'resource-exhausted',
-            'Maximum keys reached. Use `reflect keys delete` to delete keys',
-          );
-        }
-        const doc = await tx.get(keyDoc);
-        if (doc.exists) {
-          throw new HttpsError(
-            'already-exists',
-            `A key named "${name}" already exists.`,
-          );
-        }
-        tx.create(keyDoc, {
-          value,
-          permissions: validatedPermissions,
-          created: FieldValue.serverTimestamp(),
-          lastUsed: null,
-          appIDs: [appID],
-        });
-      });
-
-      return {
-        success: true,
-        value,
-      };
->>>>>>> 6175dfbb
     });