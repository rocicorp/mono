--- conflicted
+++ resolved
@@ -5,11 +5,11 @@
 import cookie from '@fastify/cookie';
 import oauthPlugin, {type OAuth2Namespace} from '@fastify/oauth2';
 import {Octokit} from '@octokit/core';
-<<<<<<< HEAD
-import {mustGetMutator, type ReadonlyJSONValue} from '@rocicorp/zero';
-=======
-import {mustGetQuery, type ReadonlyJSONValue} from '@rocicorp/zero';
->>>>>>> f10233a3
+import {
+  mustGetMutator,
+  mustGetQuery,
+  type ReadonlyJSONValue,
+} from '@rocicorp/zero';
 import {
   handleMutationRequest,
   handleTransformRequest,
