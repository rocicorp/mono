import {
  defineQuery,
  escapeLike,
  type Query,
  type ReadonlyJSONValue,
} from '@rocicorp/zero';
import type {StandardSchemaV1} from '@standard-schema/spec';
import * as z from 'zod/mini';
import type {AuthData, Role} from './auth.ts';
import {INITIAL_COMMENT_LIMIT} from './consts.ts';
import {builder, ZERO_PROJECT_NAME, type Schema} from './schema.ts';

// oxlint-disable-next-line no-explicit-any
function applyIssuePermissions<TQuery extends Query<Schema, 'issue', any>>(
  q: TQuery,
  role: Role | undefined,
): TQuery {
  return q.where(({or, cmp, cmpLit}) =>
    or(cmp('visibility', '=', 'public'), cmpLit(role ?? null, '=', 'crew')),
  ) as TQuery;
}

const idValidator = z.string();
const keyValidator = idValidator;

const listContextParams = z.object({
  open: z.nullable(z.boolean()),
  projectName: z.optional(z.string()),
  assignee: z.nullable(z.string()),
  creator: z.nullable(z.string()),
  labels: z.nullable(z.array(z.string())),
  textFilter: z.nullable(z.string()),
  sortField: z.union([z.literal('modified'), z.literal('created')]),
  sortDirection: z.union([z.literal('asc'), z.literal('desc')]),
});
export type ListContextParams = z.infer<typeof listContextParams>;

const issueRowSort = z.object({
  id: z.string(),
  created: z.number(),
  modified: z.number(),
});

type IssueRowSort = z.infer<typeof issueRowSort>;

function defineAuthQuery<
  Name extends string,
  Input extends ReadonlyJSONValue | undefined,
  Output extends ReadonlyJSONValue | undefined,
  TSchema extends Schema,
  TTable extends keyof TSchema['tables'] & string,
  TReturn,
>(
  name: Name,
  validator: StandardSchemaV1<Input, Output>,
  queryFn: (input: {
    args: Output;
    ctx: AuthData | undefined;
  }) => Query<TSchema, TTable, TReturn>,
) {
  return defineQuery(name, {validator}, queryFn);
}

export const queries = {
  allLabels: defineQuery(
    'allLabels',
    {
      validator: z.undefined(),
    },
    () => builder.label,
  ),

  allUsers: defineQuery(
    'allUsers',
    {
      validator: z.undefined(),
    },
    () => builder.user,
  ),

  allProjects: defineQuery(
    'allProjects',
    {
      validator: z.undefined(),
    },
    () => builder.project,
  ),

  user: defineQuery(
    'user',
    {
      validator: idValidator,
    },
    ({args: userID}) => builder.user.where('id', userID).one(),
  ),

  labelsForProject: defineQuery(
    'labels',
    {
      validator: z.string(),
    },
    ({args: projectName}) =>
      builder.label.whereExists('project', q =>
        q.where('lowerCaseName', projectName.toLocaleLowerCase()),
      ),
  ),

<<<<<<< HEAD
  issuePreload: defineAuthQuery(
    'issuePreload',
    idValidator,
    ({args: userID, ctx: auth}) =>
=======
  issuePreloadV2: syncedQueryWithContext(
    'issuePreloadV2',
    z.tuple([
      z.object({
        userID: z.string(),
        projectName: z.string(),
      }),
    ]),
    (auth: AuthData | undefined, {userID, projectName}) =>
>>>>>>> 26184ed4
      applyIssuePermissions(
        builder.issue
          .whereExists('project', p => p.where('name', projectName), {
            flip: true,
          })
          .related('labels')
          .related('viewState', q => q.where('userID', userID))
          .related('creator')
          .related('assignee')
          .related('emoji', emoji => emoji.related('creator'))
          .related('comments', comments =>
            comments
              .related('creator')
              .related('emoji', emoji => emoji.related('creator'))
              .limit(10)
              .orderBy('created', 'desc'),
          )
          .orderBy('modified', 'desc')
          .orderBy('id', 'desc')
          .limit(1000),
        auth?.role,
      ),
  ),

  userPref: defineAuthQuery(
    'userPref',
    keyValidator,
    ({ctx: auth, args: key}) =>
      builder.userPref
        .where('key', key)
        .where('userID', auth?.sub ?? '')
        .one(),
  ),

<<<<<<< HEAD
  userPicker: defineQuery(
    'userPicker',
    {
      validator: z.object({
        disabled: z.boolean(),
        login: z.nullable(z.string()),
        filter: z.nullable(z.enum(['crew', 'creators'])),
      }),
    },

    ({args: {disabled, login, filter}}) => {
=======
  userPickerV2: syncedQuery(
    'usersForProject',
    z.tuple([
      z.object({
        disabled: z.boolean(),
        login: z.optional(z.string()),
        projectName: z.string(),
        filter: z.optional(z.enum(['crew', 'creators', 'assignees'])),
      }),
    ]),
    ({disabled, login, projectName, filter}) => {
>>>>>>> 26184ed4
      let q = builder.user;
      if (disabled && login) {
        q = q.where('login', login);
      } else if (filter) {
        if (filter === 'crew') {
          q = q.where(({cmp, not, and}) =>
            and(cmp('role', 'crew'), not(cmp('login', 'LIKE', 'rocibot%'))),
          );
        } else if (filter === 'creators') {
          q = q.whereExists('createdIssues', i =>
            i.whereExists(
              'project',
              p => p.where('lowerCaseName', projectName.toLocaleLowerCase()),
              {flip: true},
            ),
          );
        } else if (filter === 'assignees') {
          q = q.whereExists('assignedIssues', i =>
            i.whereExists(
              'project',
              p => p.where('lowerCaseName', projectName.toLocaleLowerCase()),
              {flip: true},
            ),
          );
        } else {
          throw new Error(`Unknown filter: ${filter}`);
        }
      }
      return q;
    },
  ),

  issueDetail: defineAuthQuery(
    'issueDetail',
    z.object({
      idField: z.union([z.literal('shortID'), z.literal('id')]),
      id: z.union([z.string(), z.number()]),
      userID: z.string(),
    }),
    ({args: {idField, id, userID}, ctx: auth}) =>
      applyIssuePermissions(
        builder.issue
          .where(idField, id)
          .related('project')
          .related('emoji', emoji => emoji.related('creator'))
          .related('creator')
          .related('assignee')
          .related('labels')
          .related('notificationState', q => q.where('userID', userID))
          .related('viewState', viewState =>
            viewState.where('userID', userID).one(),
          )
          .related('comments', comments =>
            comments
              .related('creator')
              .related('emoji', emoji => emoji.related('creator'))
              // One more than we display so we can detect if there are more to load.
              .limit(INITIAL_COMMENT_LIMIT + 1)
              .orderBy('created', 'desc')
              .orderBy('id', 'desc'),
          )
          .one(),
        auth?.role,
      ),
  ),

  issueListV2: defineAuthQuery(
    'issueListV2',
    z.object({
      listContext: listContextParams,
      userID: z.string(),
      limit: z.nullable(z.number()),
      start: z.nullable(issueRowSort),
      dir: z.union([z.literal('forward'), z.literal('backward')]),
    }),
    ({args: {listContext, userID, limit, start, dir}, ctx: auth}) =>
      issueListV2(listContext, limit, userID, auth, start, dir),
  ),

  emojiChange: defineQuery(
    'emojiChange',
    {
      validator: idValidator,
    },
    ({args: subjectID}) =>
      builder.emoji
        .where('subjectID', subjectID ?? '')
        .related('creator', creator => creator.one()),
  ),

  // The below queries are DEPRECATED
<<<<<<< HEAD
  prevNext: defineAuthQuery(
=======
  issuePreload: syncedQueryWithContext(
    'issuePreload',
    idValidator,
    (auth: AuthData | undefined, userID) =>
      applyIssuePermissions(
        builder.issue
          .related('labels')
          .related('viewState', q => q.where('userID', userID))
          .related('creator')
          .related('assignee')
          .related('emoji', emoji => emoji.related('creator'))
          .related('comments', comments =>
            comments
              .related('creator')
              .related('emoji', emoji => emoji.related('creator'))
              .limit(10)
              .orderBy('created', 'desc'),
          )
          .orderBy('modified', 'desc')
          .orderBy('id', 'desc')
          .limit(1000),
        auth?.role,
      ),
  ),

  prevNext: syncedQueryWithContext(
>>>>>>> 26184ed4
    'prevNext',
    z.object({
      listContext: z.nullable(listContextParams),
      issue: z.nullable(issueRowSort),
      dir: z.union([z.literal('next'), z.literal('prev')]),
    }),
    ({args: {listContext, issue, dir}, ctx: auth}) =>
      buildListQuery({
        listContext: listContext ?? undefined,
        start: issue ?? undefined,
        dir: dir === 'next' ? 'forward' : 'backward',
        role: auth?.role,
      }).one(),
  ),

  issueList: defineAuthQuery(
    'issueList',
    z.object({
      listContext: listContextParams,
      userID: z.string(),
      limit: z.number(),
    }),
    ({args: {listContext, userID, limit}, ctx: auth}) =>
      issueListV2(listContext, limit, userID, auth, null, 'forward'),
  ),
<<<<<<< HEAD
};
=======

  userPicker: syncedQuery(
    'userPicker',
    z.tuple([
      z.boolean(),
      z.nullable(z.string()),
      z.nullable(z.enum(['crew', 'creators'])),
    ]),
    (disabled, login, filter) => {
      let q = builder.user;
      if (disabled && login) {
        q = q.where('login', login);
      } else if (filter) {
        if (filter === 'crew') {
          q = q.where(({cmp, not, and}) =>
            and(cmp('role', 'crew'), not(cmp('login', 'LIKE', 'rocibot%'))),
          );
        } else if (filter === 'creators') {
          q = q.whereExists('createdIssues');
        } else {
          throw new Error(`Unknown filter: ${filter}`);
        }
      }
      return q;
    },
  ),
} as const;
>>>>>>> 26184ed4

export type ListContext = {
  readonly href: string;
  readonly title: string;
  readonly params: ListContextParams;
};

function issueListV2(
  listContext: ListContextParams,
  limit: number | null,
  userID: string,
  auth: AuthData | undefined,
  start: IssueRowSort | null,
  dir: 'forward' | 'backward',
) {
  return buildListQuery({
    listContext,
    limit: limit ?? undefined,
    userID,
    role: auth?.role,
    start: start ?? undefined,
    dir,
  });
}

export type ListQueryArgs = {
  issueQuery?: (typeof builder)['issue'] | undefined;
  listContext?: ListContext['params'] | undefined;
  project?: string | undefined;
  userID?: string;
  role?: Role | undefined;
  limit?: number | undefined;
  start?: IssueRowSort | undefined;
  dir?: 'forward' | 'backward' | undefined;
};

export function buildListQuery(args: ListQueryArgs) {
  const {
    issueQuery = builder.issue,
    limit,
    listContext,
    role,
    dir = 'forward',
    start,
  } = args;

  let q = issueQuery
    .related('viewState', q =>
      args.userID
        ? q.where('userID', args.userID).one()
        : q.where(({or}) => or()),
    )
    .related('labels');

  if (!listContext) {
    return q.where(({or}) => or());
  }
  const {projectName = ZERO_PROJECT_NAME} = listContext;

  q = q.whereExists(
    'project',
    q => q.where('lowerCaseName', projectName.toLocaleLowerCase()),
    {
      flip: true,
    },
  );

  const {sortField, sortDirection} = listContext;
  const orderByDir =
    dir === 'forward'
      ? sortDirection
      : sortDirection === 'asc'
        ? 'desc'
        : 'asc';
  q = q.orderBy(sortField, orderByDir).orderBy('id', orderByDir);

  if (start) {
    q = q.start(start);
  }
  if (limit) {
    q = q.limit(limit);
  }

  const {open, creator, assignee, labels, textFilter} = listContext;
  q = q.where(({and, cmp, exists, or}) =>
    and(
      // oxlint-disable-next-line eqeqeq
      open != null ? cmp('open', open) : undefined,
      creator
        ? exists('creator', q => q.where('login', creator), {flip: true})
        : undefined,
      assignee
        ? exists('assignee', q => q.where('login', assignee), {flip: true})
        : undefined,
      textFilter
        ? or(
            cmp('title', 'ILIKE', `%${escapeLike(textFilter)}%`),
            cmp('description', 'ILIKE', `%${escapeLike(textFilter)}%`),
            exists('comments', q =>
              q.where('body', 'ILIKE', `%${escapeLike(textFilter)}%`),
            ),
          )
        : undefined,
      ...(labels ?? []).map(label =>
        exists('labels', q => q.where('name', label), {flip: true}),
      ),
    ),
  );

  return applyIssuePermissions(q, role);
}<|MERGE_RESOLUTION|>--- conflicted
+++ resolved
@@ -105,22 +105,13 @@
       ),
   ),
 
-<<<<<<< HEAD
-  issuePreload: defineAuthQuery(
-    'issuePreload',
-    idValidator,
-    ({args: userID, ctx: auth}) =>
-=======
-  issuePreloadV2: syncedQueryWithContext(
+  issuePreloadV2: defineAuthQuery(
     'issuePreloadV2',
-    z.tuple([
-      z.object({
-        userID: z.string(),
-        projectName: z.string(),
-      }),
-    ]),
-    (auth: AuthData | undefined, {userID, projectName}) =>
->>>>>>> 26184ed4
+    z.object({
+      userID: z.string(),
+      projectName: z.string(),
+    }),
+    ({args: {userID, projectName}, ctx: auth}) =>
       applyIssuePermissions(
         builder.issue
           .whereExists('project', p => p.where('name', projectName), {
@@ -155,31 +146,18 @@
         .one(),
   ),
 
-<<<<<<< HEAD
-  userPicker: defineQuery(
-    'userPicker',
+  userPickerV2: defineQuery(
+    'usersForProject',
     {
       validator: z.object({
-        disabled: z.boolean(),
-        login: z.nullable(z.string()),
-        filter: z.nullable(z.enum(['crew', 'creators'])),
-      }),
-    },
-
-    ({args: {disabled, login, filter}}) => {
-=======
-  userPickerV2: syncedQuery(
-    'usersForProject',
-    z.tuple([
-      z.object({
         disabled: z.boolean(),
         login: z.optional(z.string()),
         projectName: z.string(),
         filter: z.optional(z.enum(['crew', 'creators', 'assignees'])),
       }),
-    ]),
-    ({disabled, login, projectName, filter}) => {
->>>>>>> 26184ed4
+    },
+
+    ({args: {disabled, login, projectName, filter}}) => {
       let q = builder.user;
       if (disabled && login) {
         q = q.where('login', login);
@@ -271,13 +249,11 @@
   ),
 
   // The below queries are DEPRECATED
-<<<<<<< HEAD
-  prevNext: defineAuthQuery(
-=======
-  issuePreload: syncedQueryWithContext(
+
+  issuePreload: defineAuthQuery(
     'issuePreload',
     idValidator,
-    (auth: AuthData | undefined, userID) =>
+    ({ctx: auth, args: userID}) =>
       applyIssuePermissions(
         builder.issue
           .related('labels')
@@ -299,8 +275,7 @@
       ),
   ),
 
-  prevNext: syncedQueryWithContext(
->>>>>>> 26184ed4
+  prevNext: defineAuthQuery(
     'prevNext',
     z.object({
       listContext: z.nullable(listContextParams),
@@ -326,37 +301,7 @@
     ({args: {listContext, userID, limit}, ctx: auth}) =>
       issueListV2(listContext, limit, userID, auth, null, 'forward'),
   ),
-<<<<<<< HEAD
 };
-=======
-
-  userPicker: syncedQuery(
-    'userPicker',
-    z.tuple([
-      z.boolean(),
-      z.nullable(z.string()),
-      z.nullable(z.enum(['crew', 'creators'])),
-    ]),
-    (disabled, login, filter) => {
-      let q = builder.user;
-      if (disabled && login) {
-        q = q.where('login', login);
-      } else if (filter) {
-        if (filter === 'crew') {
-          q = q.where(({cmp, not, and}) =>
-            and(cmp('role', 'crew'), not(cmp('login', 'LIKE', 'rocibot%'))),
-          );
-        } else if (filter === 'creators') {
-          q = q.whereExists('createdIssues');
-        } else {
-          throw new Error(`Unknown filter: ${filter}`);
-        }
-      }
-      return q;
-    },
-  ),
-} as const;
->>>>>>> 26184ed4
 
 export type ListContext = {
   readonly href: string;
