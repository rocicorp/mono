import type {Transaction, UpdateValue} from '@rocicorp/zero';
import {
  assertIsCreatorOrAdmin,
  assertIsLoggedIn,
  assertUserCanSeeComment,
  assertUserCanSeeIssue,
  isAdmin,
  type AuthData,
} from './auth.ts';
<<<<<<< HEAD
import {builder, schema, ZERO_PROJECT_ID} from './schema.ts';
=======
import {MutationError, MutationErrorCode} from './error.ts';
import {schema, ZERO_PROJECT_ID} from './schema.ts';
>>>>>>> adbe6058

function projectIDWithDefault(projectID: string | undefined): string {
  return projectID ?? ZERO_PROJECT_ID;
}

export type AddEmojiArgs = {
  id: string;
  unicode: string;
  annotation: string;
  subjectID: string;
  created: number;
};

export type CreateIssueArgs = {
  id: string;
  title: string;
  description?: string | undefined;
  created: number;
  modified: number;
  projectID?: string | undefined;
};

export type AddCommentArgs = {
  id: string;
  issueID: string;
  body: string;
  created: number;
};

export type NotificationType = 'subscribe' | 'unsubscribe';

export type MutatorTx = Transaction<typeof schema>;

export function createMutators(authData: AuthData | undefined) {
  return {
    issue: {
      async create(
        tx: MutatorTx,
        {id, title, description, created, modified, projectID}: CreateIssueArgs,
      ) {
        assertIsLoggedIn(authData);
        const creatorID = authData.sub;
        await tx.mutate.issue.insert({
          id,
          projectID: projectIDWithDefault(projectID),
          title,
          description: description ?? '',
          created,
          creatorID,
          modified,
          open: true,
          visibility: 'public',
        });

        // subscribe to notifications if the user creates the issue
        await updateIssueNotification(tx, {
          userID: creatorID,
          issueID: id,
          subscribed: 'subscribe',
          created,
        });
      },

      async update(
        tx: MutatorTx,
        change: UpdateValue<typeof schema.tables.issue> & {modified: number},
      ) {
<<<<<<< HEAD
        const oldIssue = await tx.run(
          builder.issue.where('id', change.id).one(),
        );
        assert(oldIssue);
=======
        const oldIssue = await tx.query.issue
          .where('id', change.id)
          .one()
          .run();

        if (!oldIssue) {
          throw new MutationError(
            `Issue not found`,
            MutationErrorCode.ENTITY_NOT_FOUND,
            change.id,
          );
        }
>>>>>>> adbe6058

        await assertIsCreatorOrAdmin(tx, authData, builder.issue, change.id);
        await tx.mutate.issue.update(change);

        const isAssigneeChange =
          change.assigneeID !== undefined &&
          change.assigneeID !== oldIssue.assigneeID;
        const previousAssigneeID = isAssigneeChange
          ? oldIssue.assigneeID
          : undefined;

        // subscribe to notifications if the user is assigned to the issue
        if (change.assigneeID) {
          await updateIssueNotification(tx, {
            userID: change.assigneeID,
            issueID: change.id,
            subscribed: 'subscribe',
            created: change.modified,
          });
        }

        // unsubscribe from notifications if the user is no longer assigned to the issue
        if (previousAssigneeID) {
          await updateIssueNotification(tx, {
            userID: previousAssigneeID,
            issueID: change.id,
            subscribed: 'unsubscribe',
            created: change.modified,
          });
        }
      },

      async delete(tx: MutatorTx, id: string) {
        await assertIsCreatorOrAdmin(tx, authData, builder.issue, id);
        await tx.mutate.issue.delete({id});
      },

      async addLabel(
        tx: MutatorTx,
        {
          issueID,
          labelID,
          projectID,
        }: {issueID: string; labelID: string; projectID?: string | undefined},
      ) {
        await assertIsCreatorOrAdmin(tx, authData, builder.issue, issueID);
        await tx.mutate.issueLabel.insert({
          issueID,
          labelID,
          projectID: projectIDWithDefault(projectID),
        });
      },

      async removeLabel(
        tx: MutatorTx,
        {issueID, labelID}: {issueID: string; labelID: string},
      ) {
        await assertIsCreatorOrAdmin(tx, authData, builder.issue, issueID);
        await tx.mutate.issueLabel.delete({issueID, labelID});
      },
    },

    notification: {
      async update(
        tx: MutatorTx,
        {
          issueID,
          subscribed,
          created,
        }: {issueID: string; subscribed: NotificationType; created: number},
      ) {
        assertIsLoggedIn(authData);
        const userID = authData.sub;
        await updateIssueNotification(tx, {
          userID,
          issueID,
          subscribed,
          created,
          forceUpdate: true,
        });
      },
    },

    emoji: {
      async addToIssue(tx: MutatorTx, args: AddEmojiArgs) {
        await addEmoji(tx, 'issue', args);
      },

      async addToComment(tx: MutatorTx, args: AddEmojiArgs) {
        await addEmoji(tx, 'comment', args);
      },

      async remove(tx: MutatorTx, id: string) {
        await assertIsCreatorOrAdmin(tx, authData, builder.emoji, id);
        await tx.mutate.emoji.delete({id});
      },
    },

    comment: {
      async add(tx: MutatorTx, {id, issueID, body, created}: AddCommentArgs) {
        assertIsLoggedIn(authData);
        const creatorID = authData.sub;

        await assertUserCanSeeIssue(tx, creatorID, issueID);

        await tx.mutate.comment.insert({id, issueID, creatorID, body, created});

        await updateIssueNotification(tx, {
          userID: creatorID,
          issueID,
          subscribed: 'subscribe',
          created,
        });
      },

      async edit(tx: MutatorTx, {id, body}: {id: string; body: string}) {
        await assertIsCreatorOrAdmin(tx, authData, builder.comment, id);
        await tx.mutate.comment.update({id, body});
      },

      async remove(tx: MutatorTx, id: string) {
        await assertIsCreatorOrAdmin(tx, authData, builder.comment, id);
        await tx.mutate.comment.delete({id});
      },
    },

    label: {
      async create(
        tx: MutatorTx,
        {
          id,
          name,
          projectID,
        }: {id: string; name: string; projectID?: string | undefined},
      ) {
        if (!isAdmin(authData)) {
          throw new MutationError(
            `Only admins can create labels`,
            MutationErrorCode.NOT_AUTHORIZED,
            id,
          );
        }

        await tx.mutate.label.insert({
          id,
          name,
          projectID: projectIDWithDefault(projectID),
        });
      },

      async createAndAddToIssue(
        tx: MutatorTx,
        {
          issueID,
          labelID,
          labelName,
          projectID,
        }: {
          labelID: string;
          issueID: string;
          labelName: string;
          projectID?: string | undefined;
        },
      ) {
        if (!isAdmin(authData)) {
          throw new MutationError(
            `Only admins can create labels`,
            MutationErrorCode.NOT_AUTHORIZED,
            labelID,
          );
        }

        projectID = projectIDWithDefault(projectID);
        await tx.mutate.label.insert({
          id: labelID,
          name: labelName,
          projectID,
        });
        await tx.mutate.issueLabel.insert({issueID, labelID, projectID});
      },
    },

    viewState: {
      async set(
        tx: MutatorTx,
        {issueID, viewed}: {issueID: string; viewed: number},
      ) {
        assertIsLoggedIn(authData);
        const userID = authData.sub;
        await tx.mutate.viewState.upsert({issueID, userID, viewed});
      },
    },

    userPref: {
      async set(tx: MutatorTx, {key, value}: {key: string; value: string}) {
        assertIsLoggedIn(authData);
        const userID = authData.sub;
        await tx.mutate.userPref.upsert({key, value, userID});
      },
    },
  } as const;

  async function addEmoji(
    tx: Transaction<typeof schema, unknown>,
    subjectType: 'issue' | 'comment',
    {id, unicode, annotation, subjectID, created}: AddEmojiArgs,
  ) {
    assertIsLoggedIn(authData);
    const creatorID = authData.sub;

    if (subjectType === 'issue') {
      await assertUserCanSeeIssue(tx, creatorID, subjectID);
    } else {
      await assertUserCanSeeComment(tx, creatorID, subjectID);
    }

    await tx.mutate.emoji.insert({
      id,
      value: unicode,
      annotation,
      subjectID,
      creatorID,
      created,
    });

    // subscribe to notifications if the user emojis the issue itself
    if (subjectType === 'issue') {
      await updateIssueNotification(tx, {
        userID: creatorID,
        issueID: subjectID,
        subscribed: 'subscribe',
        created,
      });
    }
  }

  async function updateIssueNotification(
    tx: Transaction<typeof schema, unknown>,
    {
      userID,
      issueID,
      subscribed,
      created,
      forceUpdate = false,
    }: {
      userID: string;
      issueID: string;
      subscribed: NotificationType;
      created: number;
      forceUpdate?: boolean;
    },
  ) {
    await assertUserCanSeeIssue(tx, userID, issueID);

    const existingNotification = builder.issueNotifications
      .where('userID', userID)
      .where('issueID', issueID)
      .one();

    // if the user is subscribing to the issue, and they don't already have a preference
    // or the forceUpdate flag is set, we upsert the notification.
    if (subscribed === 'subscribe' && (!existingNotification || forceUpdate)) {
      await tx.mutate.issueNotifications.upsert({
        userID,
        issueID,
        subscribed: true,
        created,
      });
    } else if (subscribed === 'unsubscribe') {
      await tx.mutate.issueNotifications.upsert({
        userID,
        issueID,
        subscribed: false,
        created,
      });
    }
  }
}

export type Mutators = ReturnType<typeof createMutators>;<|MERGE_RESOLUTION|>--- conflicted
+++ resolved
@@ -7,12 +7,8 @@
   isAdmin,
   type AuthData,
 } from './auth.ts';
-<<<<<<< HEAD
+import {MutationError, MutationErrorCode} from './error.ts';
 import {builder, schema, ZERO_PROJECT_ID} from './schema.ts';
-=======
-import {MutationError, MutationErrorCode} from './error.ts';
-import {schema, ZERO_PROJECT_ID} from './schema.ts';
->>>>>>> adbe6058
 
 function projectIDWithDefault(projectID: string | undefined): string {
   return projectID ?? ZERO_PROJECT_ID;
@@ -80,16 +76,9 @@
         tx: MutatorTx,
         change: UpdateValue<typeof schema.tables.issue> & {modified: number},
       ) {
-<<<<<<< HEAD
         const oldIssue = await tx.run(
           builder.issue.where('id', change.id).one(),
         );
-        assert(oldIssue);
-=======
-        const oldIssue = await tx.query.issue
-          .where('id', change.id)
-          .one()
-          .run();
 
         if (!oldIssue) {
           throw new MutationError(
@@ -98,7 +87,6 @@
             change.id,
           );
         }
->>>>>>> adbe6058
 
         await assertIsCreatorOrAdmin(tx, authData, builder.issue, change.id);
         await tx.mutate.issue.update(change);
