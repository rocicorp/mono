import type {Query, Transaction} from '@rocicorp/zero';
import {must} from '../../../packages/shared/src/must.ts';
import * as v from '../../../packages/shared/src/valita.ts';
<<<<<<< HEAD
import type {MutatorTx} from './mutators.ts';
import {builder, type schema} from './schema.ts';
=======
import {MutationError, MutationErrorCode} from './error.ts';
import {type schema} from './schema.ts';
>>>>>>> adbe6058

/** The contents of the zbugs JWT */
export const jwtDataSchema = v.object({
  sub: v.string(),
  role: v.literalUnion('crew', 'user'),
  name: v.string(),
  iat: v.number(),
  exp: v.number(),
});

export type JWTData = v.Infer<typeof jwtDataSchema>;

export type AuthData = Pick<JWTData, 'sub' | 'role'>;
export type Role = AuthData['role'];

export function assertIsLoggedIn(
  authData: AuthData | undefined,
): asserts authData {
  if (!authData) {
    throw new MutationError(
      'User must be logged in for this operation',
      MutationErrorCode.NOT_LOGGED_IN,
    );
  }
}

export function isAdmin(token: AuthData | undefined) {
  assertIsLoggedIn(token);
  return token.role === 'crew';
}

export async function assertIsCreatorOrAdmin(
  tx: MutatorTx,
  authData: AuthData | undefined,
  query: Query<typeof schema, 'comment' | 'issue' | 'emoji'>,
  id: string,
) {
  assertIsLoggedIn(authData);
  if (isAdmin(authData)) {
    return;
  }
  const creatorID = must(
    await tx.run(query.where('id', id).one()),
    `entity ${id} does not exist`,
  ).creatorID;
  if (authData.sub !== creatorID) {
    throw new MutationError(
      `User ${authData.sub} is not an admin or the creator of the target entity`,
      MutationErrorCode.NOT_AUTHORIZED,
      id,
    );
  }
}

export async function assertUserCanSeeIssue(
  tx: Transaction<typeof schema, unknown>,
  userID: string,
  issueID: string,
) {
  const issue = must(await tx.run(builder.issue.where('id', issueID).one()));
  const user = must(await tx.run(builder.user.where('id', userID).one()));

  if (
    issue.visibility !== 'public' &&
    userID !== issue.creatorID &&
    user.role !== 'crew'
  ) {
    throw new MutationError(
      'User does not have permission to view this issue',
      MutationErrorCode.NOT_AUTHORIZED,
      issueID,
    );
  }
}

export async function assertUserCanSeeComment(
  tx: Transaction<typeof schema, unknown>,
  userID: string,
  commentID: string,
) {
  const comment = must(
    await tx.run(builder.comment.where('id', commentID).one()),
  );

  await assertUserCanSeeIssue(tx, userID, comment.issueID);
}<|MERGE_RESOLUTION|>--- conflicted
+++ resolved
@@ -1,13 +1,9 @@
 import type {Query, Transaction} from '@rocicorp/zero';
 import {must} from '../../../packages/shared/src/must.ts';
 import * as v from '../../../packages/shared/src/valita.ts';
-<<<<<<< HEAD
+import {MutationError, MutationErrorCode} from './error.ts';
 import type {MutatorTx} from './mutators.ts';
 import {builder, type schema} from './schema.ts';
-=======
-import {MutationError, MutationErrorCode} from './error.ts';
-import {type schema} from './schema.ts';
->>>>>>> adbe6058
 
 /** The contents of the zbugs JWT */
 export const jwtDataSchema = v.object({
