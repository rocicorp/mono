--- conflicted
+++ resolved
@@ -1,6 +1,7 @@
 import {type ServerTransaction, type UpdateValue} from '@rocicorp/zero';
 import type {PostgresJsTransaction} from '@rocicorp/zero/server/adapters/postgresjs';
 import {type AuthData} from '../shared/auth.ts';
+import {MutationError, MutationErrorCode} from '../shared/error.ts';
 import {
   createMutators,
   type AddCommentArgs,
@@ -9,8 +10,6 @@
 } from '../shared/mutators.ts';
 import {builder, schema, type Schema} from '../shared/schema.ts';
 import {notify} from './notify.ts';
-import {MutationErrorCode} from '../shared/error.ts';
-import {MutationError} from '../shared/error.ts';
 
 export type PostCommitTask = () => Promise<void>;
 type MutatorTx = ServerTransaction<
@@ -137,17 +136,9 @@
           created: Date.now(),
         });
 
-<<<<<<< HEAD
         const comment = await tx.run(
           builder.comment.where('id', args.subjectID).one(),
         );
-        assert(comment);
-        assert(tx.location === 'server');
-=======
-        const comment = await tx.query.comment
-          .where('id', args.subjectID)
-          .one()
-          .run();
 
         if (!comment) {
           throw new MutationError(
@@ -157,7 +148,6 @@
           );
         }
 
->>>>>>> adbe6058
         await notify(
           tx,
           authData,
@@ -199,12 +189,7 @@
       async edit(tx: MutatorTx, {id, body}: {id: string; body: string}) {
         await mutators.comment.edit(tx, {id, body});
 
-<<<<<<< HEAD
         const comment = await tx.run(builder.comment.where('id', id).one());
-        assert(comment);
-=======
-        const comment = await tx.query.comment.where('id', id).one().run();
->>>>>>> adbe6058
 
         if (!comment) {
           throw new MutationError(
