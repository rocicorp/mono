import type {
  AnyNamedQueryFunction,
  AnyQuery,
  ReadonlyJSONValue,
} from '@rocicorp/zero';
import {queries as sharedQueries} from '../shared/queries.ts';
<<<<<<< HEAD
=======
import {QueryError, QueryErrorCode} from '../shared/error.ts';
import type {AuthData} from '../shared/auth.ts';
>>>>>>> adbe6058

// It's important to map incoming queries by queryName, not the
// field name in queries. The latter is just a local identifier.
// queryName is more like an API name that should be stable between
// clients and servers.
const queriesByQueryName = Object.fromEntries(
  Object.values(sharedQueries).map(q => [q.queryName, q]),
);

export function getQuery(
  name: string,
  args: readonly ReadonlyJSONValue[],
): AnyQuery {
  if (name in queriesByQueryName) {
    const f = queriesByQueryName[name] as AnyNamedQueryFunction;
    return f(...args);
  }
  throw new QueryError(`Unknown query: ${name}`, QueryErrorCode.UNKNOWN_QUERY);
}<|MERGE_RESOLUTION|>--- conflicted
+++ resolved
@@ -3,12 +3,8 @@
   AnyQuery,
   ReadonlyJSONValue,
 } from '@rocicorp/zero';
+import {QueryError, QueryErrorCode} from '../shared/error.ts';
 import {queries as sharedQueries} from '../shared/queries.ts';
-<<<<<<< HEAD
-=======
-import {QueryError, QueryErrorCode} from '../shared/error.ts';
-import type {AuthData} from '../shared/auth.ts';
->>>>>>> adbe6058
 
 // It's important to map incoming queries by queryName, not the
 // field name in queries. The latter is just a local identifier.
