import {useQuery} from '@rocicorp/zero/react';
import {useWindowVirtualizer, Virtualizer} from '@tanstack/react-virtual';
import {nanoid} from 'nanoid';
import {
  memo,
  useCallback,
  useEffect,
  useLayoutEffect,
  useMemo,
  useRef,
  useState,
  type Dispatch,
  type ReactNode,
  type SetStateAction,
} from 'react';
import TextareaAutosize from 'react-textarea-autosize';
import {toast, ToastContainer} from 'react-toastify';
import {assert} from 'shared/src/asserts.js';
import {useParams, type DefaultParams} from 'wouter';
import {navigate, useHistoryState} from 'wouter/use-browser-location';
import {findLastIndex} from '../../../../../packages/shared/src/find-last-index.ts';
import {must} from '../../../../../packages/shared/src/must.ts';
import {difference} from '../../../../../packages/shared/src/set-utils.ts';
import {INITIAL_COMMENT_LIMIT} from '../../../shared/consts.ts';
import type {NotificationType} from '../../../shared/mutators.ts';
import {queries, type ListContextParams} from '../../../shared/queries.ts';
import {
  type CommentRow,
  type IssueRow,
  type UserRow,
} from '../../../shared/schema.ts';
import circle from '../../assets/icons/circle.svg';
import statusClosed from '../../assets/icons/issue-closed.svg';
import statusOpen from '../../assets/icons/issue-open.svg';
import {commentQuery} from '../../comment-query.ts';
import {AvatarImage} from '../../components/avatar-image.tsx';
import {Button} from '../../components/button.tsx';
import {CanEdit} from '../../components/can-edit.tsx';
import {Combobox} from '../../components/combobox.tsx';
import {Confirm} from '../../components/confirm.tsx';
import {EmojiPanel} from '../../components/emoji-panel.tsx';
import {
  ImageUploadArea,
  type TextAreaPatch,
} from '../../components/image-upload-area.tsx';
import {LabelPicker} from '../../components/label-picker.tsx';
import {Link} from '../../components/link.tsx';
import {Markdown} from '../../components/markdown.tsx';
import {RelativeTime} from '../../components/relative-time.tsx';
import {UserPicker} from '../../components/user-picker.tsx';
import {type Emoji} from '../../emoji-utils.ts';
import {useCanEdit} from '../../hooks/use-can-edit.ts';
import {useDocumentHasFocus} from '../../hooks/use-document-has-focus.ts';
import {useEmojiDataSourcePreload} from '../../hooks/use-emoji-data-source-preload.ts';
import {useIsScrolling} from '../../hooks/use-is-scrolling.ts';
import {useKeypress} from '../../hooks/use-keypress.ts';
import {useLogin} from '../../hooks/use-login.tsx';
import {useZero} from '../../hooks/use-zero.ts';
import {
  MAX_ISSUE_DESCRIPTION_LENGTH,
  MAX_ISSUE_TITLE_LENGTH,
} from '../../limits.ts';
import {LRUCache} from '../../lru-cache.ts';
import {recordPageLoad} from '../../page-load-stats.ts';
import {CACHE_NAV} from '../../query-cache-policy.ts';
import {preload} from '../../zero-preload.ts';
import {links, useListContext, type ZbugsHistoryState} from '../../routes.tsx';
import {CommentComposer} from './comment-composer.tsx';
import {Comment} from './comment.tsx';
import {isCtrlEnter} from './is-ctrl-enter.ts';

const {emojiChange, issueDetail, issueListV2} = queries;

function softNavigate(path: string, state?: ZbugsHistoryState) {
  navigate(path, {state});
  requestAnimationFrame(() => {
    window.scrollTo(0, 0);
  });
}

const emojiToastShowDuration = 3_000;

export function IssuePage({onReady}: {onReady: () => void}) {
  const z = useZero();
  const params = useParams();

  const {idField, id} = getId(params);
  const projectName = must(params.projectName);
  const login = useLogin();

  const zbugsHistoryState = useHistoryState<ZbugsHistoryState | undefined>();
  const listContext = zbugsHistoryState?.zbugsListContext;

  const {setListContext} = useListContext();
  useEffect(() => {
    setListContext(listContext);
  }, [listContext]);

  const [issue, issueResult] = useQuery(
    issueDetail({idField, id, userID: z.userID}),
    CACHE_NAV,
  );
  useEffect(() => {
    if (issue || issueResult.type === 'complete') {
      onReady();
    }
  }, [issue, onReady, issueResult.type]);

  const isScrolling = useIsScrolling();
  const [displayed, setDisplayed] = useState(issue);
  useLayoutEffect(() => {
    if (!isScrolling) {
      setDisplayed(issue);
    }
  }, [issue, isScrolling, displayed]);

  useEffect(() => {
    if (issueResult.type === 'complete') {
      recordPageLoad('issue-page');
<<<<<<< HEAD
      preload(z);
=======
      preload(login.loginState?.decoded, projectName, z);
>>>>>>> 26184ed4
    }
  }, [issueResult.type, login.loginState?.decoded, z]);

  useEffect(() => {
    // only push viewed forward if the issue has been modified since the last viewing
    if (
      z.userID !== 'anon' &&
      displayed &&
      displayed.modified > (displayed?.viewState?.viewed ?? 0)
    ) {
      // only set to viewed if the user has looked at it for > 1 second
      const handle = setTimeout(() => {
        z.mutate.viewState.set({
          issueID: displayed.id,
          viewed: Date.now(),
        });
      }, 1000);
      return () => clearTimeout(handle);
    }
    return;
  }, [displayed, z]);

  const [editing, setEditing] = useState<typeof displayed | null>(null);
  const [edits, setEdits] = useState<Partial<typeof displayed>>({});
  const editDescriptionRef = useRef<HTMLTextAreaElement>(null);

  useEffect(() => {
    if (
      displayed?.shortID !== null &&
      displayed !== undefined &&
      displayed.project !== undefined &&
      idField !== 'shortID'
    ) {
      navigate(
        links.issue({
          projectName: displayed.project.name,
          shortID: displayed.shortID,
          id: displayed.id,
        }),
        {
          replace: true,
          state: zbugsHistoryState,
        },
      );
    }
  }, [displayed, idField, zbugsHistoryState]);

  const save = () => {
    if (!editing) {
      return;
    }
    z.mutate.issue.update({id: editing.id, ...edits, modified: Date.now()});
    setEditing(null);
    setEdits({});
  };

  const cancel = () => {
    setEditing(null);
    setEdits({});
  };

  // A snapshot before any edits/comments added to the issue in this view is
  // used for finding the next/prev items so that a user can open an item
  // modify it and then navigate to the next/prev item in the list as it was
  // when they were viewing it.
  const [issueSnapshot, setIssueSnapshot] = useState(displayed);
  if (
    displayed !== undefined &&
    (issueSnapshot === undefined || issueSnapshot.id !== displayed.id)
  ) {
    setIssueSnapshot(displayed);
  }
  const prevNextOptions = {
    enabled: listContext !== undefined && issueSnapshot !== undefined,
    ...CACHE_NAV,
  } as const;
  // Don't need to send entire issue to server, just the sort columns plus PK.
  const start = displayed
    ? {
        id: displayed.id,
        created: displayed.created,
        modified: displayed.modified,
      }
    : null;

  const listContextParams: ListContextParams = listContext?.params ?? {
    open: null,
    assignee: null,
    creator: null,
    labels: null,
    textFilter: null,
    sortField: 'modified',
    sortDirection: 'asc',
  };

  const [[next]] = useQuery(
    issueListV2({
      listContext: listContextParams,
      userID: z.userID,
      limit: 1,
      start,
      dir: 'forward',
    }),
    prevNextOptions,
  );
  useKeypress('j', () => {
    if (next) {
      softNavigate(
        links.issue({projectName, shortID: next.shortID, id: next.id}),
        zbugsHistoryState,
      );
    }
  });

  const [[prev]] = useQuery(
    issueListV2({
      listContext: listContextParams,
      userID: z.userID,
      limit: 1,
      start,
      dir: 'backward',
    }),
    prevNextOptions,
  );
  useKeypress('k', () => {
    if (prev) {
      softNavigate(
        links.issue({projectName, shortID: prev.shortID, id: prev.id}),
        zbugsHistoryState,
      );
    }
  });

  const labelSet = useMemo(
    () => new Set(displayed?.labels?.map(l => l.id)),
    [displayed?.labels],
  );

  const [displayAllComments, setDisplayAllComments] = useState(false);

  const [allComments, allCommentsResult] = useQuery(
    commentQuery(z, displayed),
    {enabled: displayAllComments && displayed !== undefined, ...CACHE_NAV},
  );

  const [comments, hasOlderComments] = useMemo(() => {
    if (displayed?.comments === undefined) {
      return [undefined, false];
    }
    if (allCommentsResult.type === 'complete') {
      return [allComments, false];
    }
    return [
      displayed.comments.slice(0, INITIAL_COMMENT_LIMIT).reverse(),
      displayed.comments.length > INITIAL_COMMENT_LIMIT,
    ];
  }, [displayed?.comments, allCommentsResult.type, allComments]);

  const issueDescriptionRef = useRef<HTMLDivElement | null>(null);
  const restoreScrollRef = useRef<() => void>();
  const {listRef, virtualizer} = useVirtualComments(comments ?? []);

  // Restore scroll on changes to comments.
  useEffect(() => {
    restoreScrollRef.current?.();
  }, [comments]);

  useEffect(() => {
    if (comments === undefined || comments.length === 0) {
      restoreScrollRef.current = undefined;
      return;
    }

    restoreScrollRef.current = getScrollRestore(
      issueDescriptionRef.current,
      virtualizer,
      comments,
    );
  }, [virtualizer.scrollOffset, comments, virtualizer]);

  // Permalink scrolling behavior
  const [highlightedCommentID, setHighlightedCommentID] = useState<
    string | null
  >(null);

  const highlightComment = (commentID: string) => {
    if (comments === undefined) {
      return;
    }
    const commentIndex = comments.findIndex(c => c.id === commentID);
    if (commentIndex !== -1) {
      setHighlightedCommentID(commentID);
      virtualizer.scrollToIndex(commentIndex, {
        // auto for minimal amount of scrolling.
        align: 'auto',
        // The `smooth` scroll behavior is not fully supported with dynamic size.
        // behavior: 'smooth',
      });
    }
  };

  const [deleteConfirmationShown, setDeleteConfirmationShown] = useState(false);

  const canEdit = useCanEdit(displayed?.creatorID);

  const issueEmojiRef = useRef<HTMLDivElement>(null);

  const [recentEmojis, setRecentEmojis] = useState<Emoji[]>([]);

  const handleEmojiChange = useCallback(
    (added: readonly Emoji[], removed: readonly Emoji[]) => {
      const newRecentEmojis = new Map(recentEmojis.map(e => [e.id, e]));

      for (const emoji of added) {
        if (displayed && emoji.creatorID !== z.userID) {
          maybeShowToastForEmoji(
            emoji,
            displayed,
            virtualizer,
            issueEmojiRef.current,
            setRecentEmojis,
          );
          newRecentEmojis.set(emoji.id, emoji);
        }
      }
      for (const emoji of removed) {
        // toast.dismiss is fine to call with non existing toast IDs
        toast.dismiss(emoji.id);
        newRecentEmojis.delete(emoji.id);
      }

      setRecentEmojis([...newRecentEmojis.values()]);
    },
    [displayed, recentEmojis, virtualizer, z.userID],
  );

  const removeRecentEmoji = useCallback((id: string) => {
    toast.dismiss(id);
    setRecentEmojis(recentEmojis => recentEmojis.filter(e => e.id !== id));
  }, []);

  const onInsert = (patch: TextAreaPatch) => {
    setEdits(prev => ({
      ...prev,
      description: patch.apply(prev?.description ?? ''),
    }));
  };

  useEmojiChangeListener(displayed, handleEmojiChange);
  useEmojiDataSourcePreload();
  useShowToastForNewComment(comments, virtualizer, highlightComment);

  if (!displayed && issueResult.type === 'complete') {
    return <NotFound></NotFound>;
  }

  if (!displayed || !comments) {
    return null;
  }

  const remove = () => {
    // TODO: Implement undo - https://github.com/rocicorp/undo
    z.mutate.issue.delete(displayed.id);
    navigate(listContext?.href ?? links.list({projectName}));
  };

  // TODO: This check goes away once Zero's consistency model is implemented.
  // The query above should not be able to return an incomplete result.
  if (!displayed.creator) {
    return null;
  }

  const rendering = editing ? {...editing, ...edits} : displayed;

  const isSubscribed = issue?.notificationState?.subscribed;
  const currentState: NotificationType = isSubscribed
    ? 'subscribe'
    : 'unsubscribe';

  return (
    <div className="issue-detail-container">
      <MyToastContainer position="bottom" />
      <MyToastContainer position="top" />
      {/* Center column of info */}
      <div className="issue-detail">
        <div className="issue-topbar">
          <div className="issue-breadcrumb">
            {listContext ? (
              <>
                <Link className="breadcrumb-item" href={listContext.href}>
                  {listContext.title}
                </Link>
                <span className="breadcrumb-item">&rarr;</span>
              </>
            ) : null}
            <span className="breadcrumb-item">Issue {displayed.shortID}</span>
          </div>
          <CanEdit ownerID={displayed.creatorID}>
            <div className="edit-buttons">
              {!editing ? (
                <>
                  <Button
                    className="edit-button"
                    eventName="Edit issue"
                    onAction={() => setEditing(displayed)}
                  >
                    Edit
                  </Button>
                  <Button
                    className="delete-button"
                    eventName="Delete issue"
                    onAction={() => setDeleteConfirmationShown(true)}
                  >
                    Delete
                  </Button>
                </>
              ) : (
                <>
                  <Button
                    className="save-button"
                    eventName="Save issue edits"
                    onAction={save}
                    disabled={
                      !edits || edits.title === '' || edits.description === ''
                    }
                  >
                    Save
                  </Button>
                  <Button
                    className="cancel-button"
                    eventName="Cancel issue edits"
                    onAction={cancel}
                  >
                    Cancel
                  </Button>
                </>
              )}
            </div>
          </CanEdit>
        </div>

        <div ref={issueDescriptionRef}>
          {!editing ? (
            <h1 className="issue-detail-title">{rendering.title}</h1>
          ) : (
            <div className="edit-title-container">
              <p className="issue-detail-label">Edit title</p>
              <TextareaAutosize
                value={rendering.title}
                className="edit-title"
                autoFocus
                onChange={e => setEdits({...edits, title: e.target.value})}
                onKeyDown={e => isCtrlEnter(e) && save()}
                maxLength={MAX_ISSUE_TITLE_LENGTH}
              />
            </div>
          )}
          {/* These comments are actually github markdown which unfortunately has
           HTML mixed in. We need to find some way to render them, or convert to
           standard markdown? break-spaces makes it render a little better */}
          {!editing ? (
            <>
              <div className="description-container markdown-container">
                <Markdown>{rendering.description}</Markdown>
              </div>
              <EmojiPanel
                issueID={displayed.id}
                ref={issueEmojiRef}
                emojis={displayed.emoji}
                recentEmojis={recentEmojis}
                removeRecentEmoji={removeRecentEmoji}
              />
            </>
          ) : (
            <div className="edit-description-container">
              <p className="issue-detail-label">Edit description</p>
              <ImageUploadArea
                textAreaRef={editDescriptionRef}
                onInsert={onInsert}
              >
                <TextareaAutosize
                  className="edit-description"
                  value={rendering.description}
                  onChange={e =>
                    setEdits({...edits, description: e.target.value})
                  }
                  onKeyDown={e => isCtrlEnter(e) && save()}
                  maxLength={MAX_ISSUE_DESCRIPTION_LENGTH}
                  ref={editDescriptionRef}
                />
              </ImageUploadArea>
            </div>
          )}
        </div>

        {/* Right sidebar */}
        <div className="issue-sidebar">
          <div className="sidebar-item">
            <p className="issue-detail-label">Status</p>
            <Combobox
              editable={false}
              disabled={!canEdit}
              items={[
                {
                  text: 'Open',
                  value: true,
                  icon: statusOpen,
                },
                {
                  text: 'Closed',
                  value: false,
                  icon: statusClosed,
                },
              ]}
              selectedValue={displayed.open}
              onChange={value =>
                z.mutate.issue.update({
                  id: displayed.id,
                  open: value,
                  modified: Date.now(),
                })
              }
            />
          </div>

          <div className="sidebar-item">
            <p className="issue-detail-label">Assignee</p>
            <UserPicker
              projectName={projectName}
              disabled={!canEdit}
              selected={{login: displayed.assignee?.login}}
              placeholder="Assign to..."
              unselectedLabel="Nobody"
              filter="crew"
              onSelect={user => {
                z.mutate.issue.update({
                  id: displayed.id,
                  assigneeID: user?.id ?? null,
                  modified: Date.now(),
                });
              }}
            />
          </div>

          {login.loginState?.decoded.role === 'crew' ? (
            <div className="sidebar-item">
              <p className="issue-detail-label">Visibility</p>
              <Combobox<'public' | 'internal'>
                editable={false}
                disabled={!canEdit}
                items={[
                  {
                    text: 'Public',
                    value: 'public',
                    icon: statusOpen,
                  },
                  {
                    text: 'Internal',
                    value: 'internal',
                    icon: statusClosed,
                  },
                ]}
                selectedValue={displayed.visibility}
                onChange={value =>
                  z.mutate.issue.update({
                    id: displayed.id,
                    visibility: value,
                    modified: Date.now(),
                  })
                }
              />
            </div>
          ) : null}

          <div className="sidebar-item">
            <p className="issue-detail-label">Notifications</p>
            <Combobox<NotificationType>
              disabled={!login.loginState?.decoded?.sub}
              items={[
                {
                  text: 'Subscribed',
                  value: 'subscribe',
                  icon: statusClosed,
                },
                {
                  text: 'Unsubscribed',
                  value: 'unsubscribe',
                  icon: circle,
                },
              ]}
              selectedValue={currentState}
              onChange={value =>
                z.mutate.notification.update({
                  issueID: displayed.id,
                  subscribed: value,
                  created: Date.now(),
                })
              }
            />
          </div>

          <div className="sidebar-item">
            <p className="issue-detail-label">Creator</p>
            <div className="issue-creator">
              <AvatarImage
                user={displayed.creator}
                className="issue-creator-avatar"
              />
              {displayed.creator.login}
            </div>
          </div>

          <div className="sidebar-item">
            <p className="issue-detail-label">Labels</p>
            <div className="issue-detail-label-container">
              {displayed.labels.map(label => (
                <span className="pill label" key={label.id}>
                  {label.name}
                </span>
              ))}
            </div>
            <CanEdit ownerID={displayed.creatorID}>
              <LabelPicker
                selected={labelSet}
                projectName={projectName}
                onAssociateLabel={labelID =>
                  z.mutate.issue.addLabel({
                    issueID: displayed.id,
                    labelID,
                  })
                }
                onDisassociateLabel={labelID =>
                  z.mutate.issue.removeLabel({
                    issueID: displayed.id,
                    labelID,
                  })
                }
                onCreateNewLabel={labelName => {
                  const labelID = nanoid();
                  z.mutate.label.createAndAddToIssue({
                    labelID,
                    labelName,
                    issueID: displayed.id,
                  });
                }}
              />
            </CanEdit>
          </div>

          <div className="sidebar-item">
            <p className="issue-detail-label">Last updated</p>
            <div className="timestamp-container">
              <RelativeTime timestamp={displayed.modified} />
            </div>
          </div>
        </div>

        <h2 className="issue-detail-label">Comments</h2>
        <Button
          className="show-older-comments"
          style={{
            visibility: hasOlderComments ? 'visible' : 'hidden',
          }}
          onAction={() => setDisplayAllComments(true)}
        >
          Show Older
        </Button>

        <div className="comments-container" ref={listRef}>
          <div
            className="virtual-list"
            style={{height: virtualizer.getTotalSize()}}
          >
            {virtualizer.getVirtualItems().map(item => (
              <div
                key={item.key as string}
                ref={virtualizer.measureElement}
                data-index={item.index}
                style={{
                  transform: `translateY(${
                    item.start - virtualizer.options.scrollMargin
                  }px)`,
                }}
              >
                <Comment
                  id={comments[item.index].id}
                  issueID={displayed.id}
                  comment={comments[item.index]}
                  height={item.size}
                  highlight={highlightedCommentID === comments[item.index].id}
                />
              </div>
            ))}
          </div>
        </div>

        {z.userID === 'anon' ? (
          <a href="/api/login/github" className="login-to-comment">
            Login to comment
          </a>
        ) : (
          <CommentComposer issueID={displayed.id} />
        )}
      </div>
      <Confirm
        isOpen={deleteConfirmationShown}
        title="Delete Issue"
        text="Really delete?"
        okButtonLabel="Delete"
        onClose={b => {
          if (b) {
            remove();
          }
          setDeleteConfirmationShown(false);
        }}
      />
    </div>
  );
}

const MyToastContainer = memo(({position}: {position: 'top' | 'bottom'}) => (
  <ToastContainer
    hideProgressBar={true}
    theme="dark"
    containerId={position}
    newestOnTop={position === 'bottom'}
    closeButton={false}
    position={`${position}-center`}
    closeOnClick={true}
    limit={3}
    // Auto close is broken. So we will manage it ourselves.
    autoClose={false}
  />
));

// This cache is stored outside the state so that it can be used between renders.
const commentSizeCache = new LRUCache<string, number>(2000);

function NotFound() {
  return (
    <div>
      <div>
        <b>Error 404</b>
      </div>
      <div>zarro boogs found</div>
    </div>
  );
}

function getId(params: DefaultParams) {
  const idStr = must(params.id);
  const idField = /[^\d]/.test(idStr) ? 'id' : 'shortID';
  const id = idField === 'shortID' ? parseInt(idStr) : idStr;
  return {idField, id} as const;
}

function maybeShowToastForEmoji(
  emoji: Emoji,
  issue: IssueRow & {readonly comments: readonly CommentRow[]},
  virtualizer: Virtualizer<Window, HTMLElement>,
  emojiElement: HTMLDivElement | null,
  setRecentEmojis: Dispatch<SetStateAction<Emoji[]>>,
) {
  const toastID = emoji.id;
  const {creator} = emoji;
  assert(creator);

  // We ony show toasts for emojis in the issue itself. Not for emojis in comments.
  if (emoji.subjectID !== issue.id || !emojiElement) {
    return;
  }

  // Determine if we should show a toast:
  // - at the top (the emoji is above the viewport)
  // - at the bottom (the emoji is below the viewport)
  // - no toast. Just the tooltip (which is always shown)
  let containerID: 'top' | 'bottom' | undefined;
  const rect = emojiElement.getBoundingClientRect();
  const {scrollRect} = virtualizer;
  if (scrollRect) {
    if (rect.bottom < 0) {
      containerID = 'top';
    } else if (rect.top > scrollRect.height) {
      containerID = 'bottom';
    }
  }

  if (containerID === undefined) {
    return;
  }

  toast(
    <ToastContent toastID={toastID}>
      <AvatarImage className="toast-avatar-icon" user={creator} />
      {creator.login + ' reacted on this issue: ' + emoji.value}
    </ToastContent>,
    {
      toastId: toastID,
      containerId: containerID,
      onClick: () => {
        // Put the emoji that was clicked first in the recent emojis list.
        // This is so that the emoji that was clicked first is the one that is
        // shown in the tooltip.
        setRecentEmojis(emojis => [
          emoji,
          ...emojis.filter(e => e.id !== emoji.id),
        ]);

        emojiElement?.scrollIntoView({
          block: 'end',
          behavior: 'smooth',
        });
      },
    },
  );
}

function ToastContent({
  children,
  toastID,
}: {
  children: ReactNode;
  toastID: string;
}) {
  const docFocused = useDocumentHasFocus();
  const [hover, setHover] = useState(false);

  useEffect(() => {
    if (docFocused && !hover) {
      const id = setTimeout(() => {
        toast.dismiss(toastID);
      }, emojiToastShowDuration);
      return () => clearTimeout(id);
    }
    return () => void 0;
  }, [docFocused, hover, toastID]);

  return (
    <div
      onMouseEnter={() => setHover(true)}
      onMouseLeave={() => setHover(false)}
    >
      {children}
    </div>
  );
}

const sampleSize = 100;
function average(numbers: number[]) {
  return numbers.reduce((a, b) => a + b, 0) / numbers.length;
}
function sample(bucket: number[], sample: number, size: number) {
  if (bucket.length < size) {
    bucket.push(sample);
    return;
  }

  bucket.shift();
  bucket.push(sample);
}

function useVirtualComments<T extends {id: string}>(comments: readonly T[]) {
  const listRef = useRef<HTMLDivElement | null>(null);

  const measurements = useRef<number[]>([200]);

  const virtualizer = useWindowVirtualizer({
    count: comments.length,
    estimateSize: index => {
      const {id} = comments[index];
      const cached = commentSizeCache.get(id);
      if (cached) {
        return cached;
      }
      return average(measurements.current);
    },
    overscan: 3,
    scrollMargin: listRef.current?.offsetTop ?? 0,
    measureElement: (el: HTMLElement) => {
      const height = el.offsetHeight;
      const {index} = el.dataset;
      if (index && height) {
        const {id} = comments[parseInt(index)];
        commentSizeCache.set(id, height);
      }
      sample(measurements.current, height, sampleSize);
      return height;
    },
    getItemKey: index => comments[index].id,
    gap: 16,
  });
  return {listRef, virtualizer};
}

function getScrollRestore(
  issueDescriptionElement: HTMLDivElement | null,
  virtualizer: Virtualizer<Window, HTMLElement>,
  comments: readonly {id: string}[],
): () => void {
  const getScrollHeight = () =>
    virtualizer.options.scrollMargin + virtualizer.getTotalSize();
  const getClientHeight = () => virtualizer.scrollRect?.height ?? 0;
  const getScrollTop = () => virtualizer.scrollOffset ?? 0;

  // If the issue description is visible we keep scroll as is.
  if (issueDescriptionElement && issueDescriptionElement.isConnected) {
    const rect = issueDescriptionElement.getBoundingClientRect();
    const inView = rect.bottom > 0 && rect.top < getClientHeight();
    if (inView) {
      return noop;
    }
  }

  // If almost at the bottom of the page, maintain the scrollBottom.
  const bottomMargin = 175;
  const scrollBottom = getScrollHeight() - getScrollTop() - getClientHeight();

  if (scrollBottom <= bottomMargin) {
    return () => {
      virtualizer.scrollToOffset(
        getScrollHeight() - getClientHeight() - scrollBottom,
      );
    };
  }

  // Npw we use the first comment that is visible in the viewport as the anchor.
  const scrollTop = getScrollTop();
  const topVirtualItem = virtualizer.getVirtualItemForOffset(scrollTop);
  if (topVirtualItem) {
    const top = topVirtualItem.start - scrollTop;
    const {key, index} = topVirtualItem;
    return () => {
      let newIndex = -1;
      // First search the virtual items for the comment.
      const newVirtualItem = virtualizer
        .getVirtualItems()
        .find(vi => vi.key === key);
      if (newVirtualItem) {
        newIndex = newVirtualItem.index;
      } else {
        // The comment is not in the virtual items. Let's try to find it in the
        // comments list
        newIndex = comments.findIndex(c => c.id === key);
        if (newIndex === -1) {
          // The comment was removed. Use the old index instead.
          newIndex = index;
        }
      }

      const offsetForIndex = virtualizer.getOffsetForIndex(newIndex, 'start');
      if (offsetForIndex === undefined) {
        return;
      }
      virtualizer.scrollToOffset(offsetForIndex[0] - top, {
        align: 'start',
      });
    };
  }

  return noop;
}

function noop() {
  // no op
}

type Issue = IssueRow & {
  readonly comments: readonly CommentRow[];
};

function useEmojiChangeListener(
  issue: Issue | undefined,
  cb: (added: readonly Emoji[], removed: readonly Emoji[]) => void,
) {
  const enabled = issue !== undefined;
  const issueID = issue?.id;
  const [emojis, result] = useQuery(emojiChange(issueID ?? ''), {enabled});

  const lastEmojis = useRef<Map<string, Emoji> | undefined>();

  useEffect(() => {
    const newEmojis = new Map(emojis.map(emoji => [emoji.id, emoji]));

    // First time we see the complete emojis for this issue.
    if (result.type === 'complete' && !lastEmojis.current) {
      lastEmojis.current = newEmojis;
      // First time should not trigger the callback.
      return;
    }

    if (lastEmojis.current) {
      const added: Emoji[] = [];
      const removed: Emoji[] = [];

      for (const [id, emoji] of newEmojis) {
        if (!lastEmojis.current.has(id)) {
          added.push(emoji);
        }
      }

      for (const [id, emoji] of lastEmojis.current) {
        if (!newEmojis.has(id)) {
          removed.push(emoji);
        }
      }

      if (added.length !== 0 || removed.length !== 0) {
        cb(added, removed);
      }

      lastEmojis.current = newEmojis;
    }
  }, [cb, emojis, issueID, result.type]);
}

function useShowToastForNewComment(
  comments:
    | ReadonlyArray<CommentRow & {readonly creator: UserRow | undefined}>
    | undefined,
  virtualizer: Virtualizer<Window, HTMLElement>,
  highlightComment: (id: string) => void,
) {
  // Keep track of the last comment IDs so we can compare them to the current
  // comment IDs and show a toast for new comments.
  const lastCommentIDs = useRef<Set<string> | undefined>();
  const {userID} = useZero();

  useEffect(() => {
    if (comments === undefined || comments.length === 0) {
      return;
    }
    if (lastCommentIDs.current === undefined) {
      lastCommentIDs.current = new Set(comments.map(c => c.id));
      return;
    }

    const currentCommentIDs = new Set(comments.map(c => c.id));

    const lCommentIDs = lastCommentIDs.current;
    const removedCommentIDs = difference(lCommentIDs, currentCommentIDs);

    const newCommentIDs = [];
    for (let i = comments.length - 1; i >= 0; i--) {
      const commentID = comments[i].id;
      if (lCommentIDs.has(commentID)) {
        break;
      }
      newCommentIDs.push(commentID);
    }

    for (const commentID of newCommentIDs) {
      const index = findLastIndex(comments, c => c.id === commentID);
      if (index === -1) {
        continue;
      }

      // Don't show a toast if the user is the one who posted the comment.
      const comment = comments[index];
      if (comment.creatorID === userID) {
        continue;
      }

      const scrollTop = virtualizer.scrollOffset ?? 0;
      const clientHeight = virtualizer.scrollRect?.height ?? 0;
      const isCommentBelowViewport =
        virtualizer.measurementsCache[index].start > scrollTop + clientHeight;

      if (!isCommentBelowViewport || !comment.creator) {
        continue;
      }

      toast(
        <ToastContent toastID={commentID}>
          <AvatarImage className="toast-avatar-icon" user={comment.creator} />
          {comment.creator?.login + ' posted a new comment'}
        </ToastContent>,

        {
          toastId: commentID,
          containerId: 'bottom',
          onClick: () => {
            highlightComment(comment.id);
          },
        },
      );
    }

    for (const commentID of removedCommentIDs) {
      toast.dismiss(commentID);
    }

    lastCommentIDs.current = currentCommentIDs;
  }, [comments, virtualizer, userID, highlightComment]);
}

export function IssueRedirect() {
  const z = useZero();
  const params = useParams();
  const login = useLogin();

  const {idField, id} = getId(params);

  const [issue, issueResult] = useQuery(
    issueDetail(login.loginState?.decoded, idField, id, z.userID),
    CACHE_NAV,
  );

  useEffect(() => {
    if (issue && issue.project) {
      navigate(
        links.issue({
          projectName: issue.project.name,
          shortID: issue.shortID,
          id: issue.id,
        }) + window.location.search,
      );
    }
  }, [issue]);

  if ((!issue || issue.project) && issueResult.type === 'complete') {
    return <NotFound></NotFound>;
  }
  return undefined;
}<|MERGE_RESOLUTION|>--- conflicted
+++ resolved
@@ -63,8 +63,8 @@
 import {LRUCache} from '../../lru-cache.ts';
 import {recordPageLoad} from '../../page-load-stats.ts';
 import {CACHE_NAV} from '../../query-cache-policy.ts';
+import {links, useListContext, type ZbugsHistoryState} from '../../routes.tsx';
 import {preload} from '../../zero-preload.ts';
-import {links, useListContext, type ZbugsHistoryState} from '../../routes.tsx';
 import {CommentComposer} from './comment-composer.tsx';
 import {Comment} from './comment.tsx';
 import {isCtrlEnter} from './is-ctrl-enter.ts';
@@ -117,11 +117,7 @@
   useEffect(() => {
     if (issueResult.type === 'complete') {
       recordPageLoad('issue-page');
-<<<<<<< HEAD
-      preload(z);
-=======
-      preload(login.loginState?.decoded, projectName, z);
->>>>>>> 26184ed4
+      preload(projectName, z);
     }
   }, [issueResult.type, login.loginState?.decoded, z]);
 
