--- conflicted
+++ resolved
@@ -103,14 +103,9 @@
           <div className="comments-container">
             <h2 className="issue-detail-label">Comments</h2>
             {issue.comments.map(comment => (
-<<<<<<< HEAD
               <div key={comment.id} className="comment-item">
-                <p className="comment-author">{comment.creator[0].name}</p>
+                <p className="comment-author">{comment.creator.name}</p>
                 <Markdown>{comment.body}</Markdown>
-=======
-              <div key={comment.id} style={{marginBottom: '1em'}}>
-                <Markdown>{comment.body}</Markdown> – {comment.creator.name}
->>>>>>> 715746f8
               </div>
             ))}
           </div>
