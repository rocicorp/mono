--- conflicted
+++ resolved
@@ -29,56 +29,6 @@
   const remove = () => z.mutate.comment.delete({id});
 
   return (
-<<<<<<< HEAD
-    <>
-      <div
-        className={`${style.commentItem} ${
-          comment.creatorID == login.loginState?.decoded.sub
-            ? style.authorComment
-            : ''
-        }`}
-      >
-        <p className={style.commentAuthor}>
-          <img
-            src={comment.creator?.avatar}
-            style={{
-              width: '2rem',
-              height: '2rem',
-              borderRadius: '50%',
-              display: 'inline-block',
-              marginRight: '0.3rem',
-            }}
-            alt={comment.creator?.name}
-          />{' '}
-          {comment.creator?.login}
-        </p>
-        <span className={style.commentTimestamp}>
-          <RelativeTime timestamp={comment.created} />
-        </span>
-        {editing ? (
-          <CommentComposer
-            id={id}
-            body={comment.body}
-            issueID={issueID}
-            onDone={() => setEditing(false)}
-          />
-        ) : (
-          <div className="markdown-container">
-            <Markdown>{comment.body}</Markdown>
-          </div>
-        )}
-        {editing ||
-        comment.creatorID !== login.loginState?.decoded.sub ? null : (
-          <div className={style.commentActions}>
-            <Button onAction={edit}>Edit</Button>
-            <Button onAction={() => setDeleteConfirmationShown(true)}>
-              Delete
-            </Button>
-          </div>
-        )}
-      </div>
-      <DeleteConfirmationModal
-=======
     <div
       className={`${style.commentItem} ${
         comment.creatorID == login.loginState?.decoded.sub
@@ -127,7 +77,6 @@
         title="Delete Comment"
         text="Deleting a comment is permanent. Are you sure you want to delete this comment?"
         okButtonLabel="Delete"
->>>>>>> ceae6503
         isOpen={deleteConfirmationShown}
         onClose={b => {
           if (b) {
