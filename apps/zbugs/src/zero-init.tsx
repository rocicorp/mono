<<<<<<< HEAD
import {ZeroProvider} from '@rocicorp/zero/react';
import {type ReactNode} from 'react';
import {mutators} from '../shared/mutators.ts';
import {queries} from '../shared/queries.ts';
=======
import type {CustomMutatorDefs, Schema, ZeroOptions} from '@rocicorp/zero';
import {ZeroProvider} from '@rocicorp/zero/react';
import {useMemo, type ReactNode} from 'react';
import type {AuthData} from '../shared/auth.ts';
import {createMutators} from '../shared/mutators.ts';
>>>>>>> f10233a3
import {schema} from '../shared/schema.ts';
import {useLogin} from './hooks/use-login.tsx';

export function ZeroInit({children}: {children: ReactNode}) {
  const login = useLogin();

  return (
    <ZeroProvider
      {...{
        schema,
<<<<<<< HEAD
        mutators,
        queries,

=======
        server: import.meta.env.VITE_PUBLIC_SERVER,
        userID: login.loginState?.decoded?.sub ?? 'anon',
        mutators: createMutators(login.loginState?.decoded),
        logLevel: 'info' as const,
        // changing the auth token will cause ZeroProvider to call connection.connect
>>>>>>> f10233a3
        auth: login.loginState?.encoded,
        context: login.loginState?.decoded,
        userID: login.loginState?.decoded?.sub ?? 'anon',

        server: import.meta.env.VITE_PUBLIC_SERVER,
        mutateURL: `${window.location.origin}/api/mutate`,
        getQueriesURL: `${window.location.origin}/api/get-queries`,
<<<<<<< HEAD
      }}
    >
      {children}
    </ZeroProvider>
=======
        context: login.loginState?.decoded,
      }) satisfies ZeroOptions<Schema, CustomMutatorDefs, AuthData | undefined>,
    [login],
>>>>>>> f10233a3
  );
}<|MERGE_RESOLUTION|>--- conflicted
+++ resolved
@@ -1,15 +1,6 @@
-<<<<<<< HEAD
 import {ZeroProvider} from '@rocicorp/zero/react';
 import {type ReactNode} from 'react';
 import {mutators} from '../shared/mutators.ts';
-import {queries} from '../shared/queries.ts';
-=======
-import type {CustomMutatorDefs, Schema, ZeroOptions} from '@rocicorp/zero';
-import {ZeroProvider} from '@rocicorp/zero/react';
-import {useMemo, type ReactNode} from 'react';
-import type {AuthData} from '../shared/auth.ts';
-import {createMutators} from '../shared/mutators.ts';
->>>>>>> f10233a3
 import {schema} from '../shared/schema.ts';
 import {useLogin} from './hooks/use-login.tsx';
 
@@ -20,33 +11,18 @@
     <ZeroProvider
       {...{
         schema,
-<<<<<<< HEAD
-        mutators,
-        queries,
-
-=======
         server: import.meta.env.VITE_PUBLIC_SERVER,
         userID: login.loginState?.decoded?.sub ?? 'anon',
-        mutators: createMutators(login.loginState?.decoded),
+        mutators,
         logLevel: 'info' as const,
         // changing the auth token will cause ZeroProvider to call connection.connect
->>>>>>> f10233a3
         auth: login.loginState?.encoded,
-        context: login.loginState?.decoded,
-        userID: login.loginState?.decoded?.sub ?? 'anon',
-
-        server: import.meta.env.VITE_PUBLIC_SERVER,
         mutateURL: `${window.location.origin}/api/mutate`,
         getQueriesURL: `${window.location.origin}/api/get-queries`,
-<<<<<<< HEAD
+        context: login.loginState?.decoded,
       }}
     >
       {children}
     </ZeroProvider>
-=======
-        context: login.loginState?.decoded,
-      }) satisfies ZeroOptions<Schema, CustomMutatorDefs, AuthData | undefined>,
-    [login],
->>>>>>> f10233a3
   );
 }