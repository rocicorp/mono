import type {CustomMutatorDefs, Schema, ZeroOptions} from '@rocicorp/zero';
import {ZeroProvider} from '@rocicorp/zero/react';
import {useMemo, type ReactNode} from 'react';
<<<<<<< HEAD
import type {AuthData} from '../shared/auth.ts';
=======
>>>>>>> b14ea8c4
import {createMutators} from '../shared/mutators.ts';
import {schema} from '../shared/schema.ts';
import {useLogin} from './hooks/use-login.tsx';

export function ZeroInit({children}: {children: ReactNode}) {
  const login = useLogin();

<<<<<<< HEAD
  const props = useMemo(() => {
    return {
      schema,
      server: import.meta.env.VITE_PUBLIC_SERVER,
      userID: login.loginState?.decoded?.sub ?? 'anon',
      mutators: createMutators(login.loginState?.decoded),
      logLevel: 'info' as const,
      auth: (error?: 'invalid-token') => {
        if (error === 'invalid-token') {
          login.logout();
          return undefined;
        }
        return login.loginState?.encoded;
      },
      mutateURL: `${window.location.origin}/api/mutate`,
      getQueriesURL: `${window.location.origin}/api/get-queries`,
      context: login.loginState?.decoded,
    } satisfies ZeroOptions<Schema, CustomMutatorDefs, AuthData | undefined>;
  }, [login]);
=======
  const props = useMemo(
    () =>
      ({
        schema,
        server: import.meta.env.VITE_PUBLIC_SERVER,
        userID: login.loginState?.decoded?.sub ?? 'anon',
        mutators: createMutators(login.loginState?.decoded),
        logLevel: 'info' as const,
        auth: (error?: 'invalid-token') => {
          if (error === 'invalid-token') {
            login.logout();
            return undefined;
          }
          return login.loginState?.encoded;
        },
        mutateURL: `${window.location.origin}/api/mutate`,
        getQueriesURL: `${window.location.origin}/api/get-queries`,
      }) satisfies ZeroOptions<Schema, CustomMutatorDefs>,
    [login],
  );
>>>>>>> b14ea8c4

  return <ZeroProvider {...props}>{children}</ZeroProvider>;
}<|MERGE_RESOLUTION|>--- conflicted
+++ resolved
@@ -1,10 +1,7 @@
 import type {CustomMutatorDefs, Schema, ZeroOptions} from '@rocicorp/zero';
 import {ZeroProvider} from '@rocicorp/zero/react';
 import {useMemo, type ReactNode} from 'react';
-<<<<<<< HEAD
 import type {AuthData} from '../shared/auth.ts';
-=======
->>>>>>> b14ea8c4
 import {createMutators} from '../shared/mutators.ts';
 import {schema} from '../shared/schema.ts';
 import {useLogin} from './hooks/use-login.tsx';
@@ -12,27 +9,6 @@
 export function ZeroInit({children}: {children: ReactNode}) {
   const login = useLogin();
 
-<<<<<<< HEAD
-  const props = useMemo(() => {
-    return {
-      schema,
-      server: import.meta.env.VITE_PUBLIC_SERVER,
-      userID: login.loginState?.decoded?.sub ?? 'anon',
-      mutators: createMutators(login.loginState?.decoded),
-      logLevel: 'info' as const,
-      auth: (error?: 'invalid-token') => {
-        if (error === 'invalid-token') {
-          login.logout();
-          return undefined;
-        }
-        return login.loginState?.encoded;
-      },
-      mutateURL: `${window.location.origin}/api/mutate`,
-      getQueriesURL: `${window.location.origin}/api/get-queries`,
-      context: login.loginState?.decoded,
-    } satisfies ZeroOptions<Schema, CustomMutatorDefs, AuthData | undefined>;
-  }, [login]);
-=======
   const props = useMemo(
     () =>
       ({
@@ -50,10 +26,9 @@
         },
         mutateURL: `${window.location.origin}/api/mutate`,
         getQueriesURL: `${window.location.origin}/api/get-queries`,
-      }) satisfies ZeroOptions<Schema, CustomMutatorDefs>,
+      }) satisfies ZeroOptions<Schema, CustomMutatorDefs, AuthData | undefined>,
     [login],
   );
->>>>>>> b14ea8c4
 
   return <ZeroProvider {...props}>{children}</ZeroProvider>;
 }