import {useState, useEffect} from 'react';
import {FPSMeter} from '@schickling/fps-meter';
import classNames from 'classnames';
import {useSearch} from 'wouter';
import {navigate} from 'wouter/use-browser-location';
import {useQuery} from 'zero-react/src/use-query.js';
import logoURL from '../assets/images/logo.svg';
import markURL from '../assets/images/mark.svg';
import {useLogin} from '../hooks/use-login.js';
import {useZero} from '../hooks/use-zero.js';
import IssueComposer from '../pages/issue/issue-composer.js';
import {links} from '../routes.js';
import {ButtonWithLoginCheck} from './button-with-login-check.js';
import {Button} from './button.js';
import {Link} from './link.js';

export function Nav() {
  const qs = new URLSearchParams(useSearch());
  const login = useLogin();
  const [isMobile, setIsMobile] = useState(false);
  const [showUserPanel, setShowUserPanel] = useState(false); // State to control visibility of user-panel-mobile
  const zero = useZero();
  const user = useQuery(
    zero.query.user.where('id', login.loginState?.decoded.sub ?? '').one(),
  );

  const [showIssueModal, setShowIssueModal] = useState(false);

  const addStatusParam = (status: 'closed' | 'all' | undefined) => {
    const newParams = new URLSearchParams(qs);
    if (status === undefined) {
      newParams.delete('status');
    } else {
      newParams.set('status', status);
    }
    return '/?' + newParams.toString();
  };

  const loginHref = links.login(
    window.location.pathname,
    window.location.search,
  );

  const newIssue = () => {
    setShowIssueModal(true);
  };

  useEffect(() => {
    const checkMobile = () => {
      setIsMobile(window.innerWidth <= 900);
    };

    checkMobile();
    window.addEventListener('resize', checkMobile);

    return () => {
      window.removeEventListener('resize', checkMobile);
    };
  }, []);

  const handleClick = () => {
    setShowUserPanel(!showUserPanel); // Toggle the user panel visibility
  };

  return (
    <>
      <div className="nav-container flex flex-col">
        <Link className="logo-link-container" href="/">
          <img src={logoURL} className="zero-logo" />
          <img src={markURL} className="zero-mark" />
        </Link>
<<<<<<< HEAD
        {/* could not figure out how to add this color to tailwind.config.js */}
        <ButtonWithLoginCheck
          className="primary-cta"
          onAction={newIssue}
          loginMessage="You need to be logged in to create a new issue."
        >
=======
        <Button className="primary-cta" onAction={newIssue}>
>>>>>>> b53beb94
          <span className="primary-cta-text">New Issue</span>
        </ButtonWithLoginCheck>

        <div className="section-tabs">
          <Link
            href={addStatusParam(undefined)}
            className={classNames('nav-item', {
              'nav-active': !qs.has('status'),
            })}
          >
            Open
          </Link>
          <Link
            href={addStatusParam('closed')}
            className={classNames('nav-item', {
              'nav-active': qs.get('status') === 'closed',
            })}
          >
            Closed
          </Link>
          <Link
            href={addStatusParam('all')}
            className={classNames('nav-item', {
              'nav-active': qs.get('status') === 'all',
            })}
          >
            All
          </Link>
        </div>

        <div className="user-login">
          {import.meta.env.DEV && (
            <FPSMeter className="fps-meter" width={192} height={38} />
          )}
          {login.loginState === undefined ? (
            <a href={loginHref}>Login</a>
          ) : (
            <div className="logged-in-user-container">
              <div className="logged-in-user">
                {isMobile ? (
                  <div className="mobile-login-container">
                    <Button onAction={handleClick}>
                      <img
                        src={user?.avatar}
                        className="issue-creator-avatar"
                        alt={user?.name}
                        title={user?.login}
                      />
                    </Button>
                    <div
                      className={classNames('user-panel-mobile', {
                        hidden: !showUserPanel, // Conditionally hide/show the panel
                      })}
                    >
                      <Button
                        className="logout-button-mobile"
                        onAction={login.logout}
                        title="Log out"
                      >
                        Log out
                      </Button>
                    </div>
                  </div>
                ) : (
                  <img
                    src={user?.avatar}
                    className="issue-creator-avatar"
                    alt={user?.name}
                    title={user?.login}
                  />
                )}
                <span className="logged-in-user-name">
                  {login.loginState?.decoded.name}
                </span>
              </div>
              <Button
                className="logout-button"
                onAction={login.logout}
                title="Log out"
              ></Button>
            </div>
          )}
        </div>
      </div>
      <IssueComposer
        isOpen={showIssueModal}
        onDismiss={id => {
          setShowIssueModal(false);
          if (id) {
            navigate(links.issue({id}));
          }
        }}
      />
    </>
  );
}<|MERGE_RESOLUTION|>--- conflicted
+++ resolved
@@ -1,6 +1,6 @@
-import {useState, useEffect} from 'react';
 import {FPSMeter} from '@schickling/fps-meter';
 import classNames from 'classnames';
+import {useEffect, useState} from 'react';
 import {useSearch} from 'wouter';
 import {navigate} from 'wouter/use-browser-location';
 import {useQuery} from 'zero-react/src/use-query.js';
@@ -69,16 +69,12 @@
           <img src={logoURL} className="zero-logo" />
           <img src={markURL} className="zero-mark" />
         </Link>
-<<<<<<< HEAD
         {/* could not figure out how to add this color to tailwind.config.js */}
         <ButtonWithLoginCheck
           className="primary-cta"
           onAction={newIssue}
           loginMessage="You need to be logged in to create a new issue."
         >
-=======
-        <Button className="primary-cta" onAction={newIssue}>
->>>>>>> b53beb94
           <span className="primary-cta-text">New Issue</span>
         </ButtonWithLoginCheck>
 
